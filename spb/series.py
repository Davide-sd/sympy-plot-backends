from collections.abc import Callable
<<<<<<< HEAD
from sympy import sympify, Tuple, symbols, solve
from sympy.geometry import Plane
=======
from sympy import sympify, Tuple, re, im
>>>>>>> 3bc208d2
from sympy.core.relational import (Equality, GreaterThan, LessThan,
                Relational, StrictLessThan, StrictGreaterThan)
from sympy.logic.boolalg import BooleanFunction
from sympy.plotting.experimental_lambdify import (
    vectorized_lambdify, lambdify, experimental_lambdify)
from sympy.utilities.exceptions import SymPyDeprecationWarning
from sympy.core.function import arity
from sympy.core.compatibility import is_sequence
from sympy.plotting.intervalmath import interval
# from spb.utils import _unpack_args, get_lambda
from spb.utils import get_lambda
import warnings
import numpy as np

"""
TODO:
1. InteractiveSeries: allow for setting the number of discretization points
    individually on each direction.
"""

### The base class for all series
class BaseSeries:
    """Base class for the data objects containing stuff to be plotted.

    Explanation
    ===========

    The backend should check if it supports the data series that it's given.
    (eg TextBackend supports only LineOver1DRange).
    It's the backend responsibility to know how to use the class of
    data series that it's given.

    Some data series classes are grouped (using a class attribute like is_2Dline)
    according to the api they present (based only on convention). The backend is
    not obliged to use that api (eg. The LineOver1DRange belongs to the
    is_2Dline group and presents the get_points method, but the
    TextBackend does not use the get_points method).
    """

    # Some flags follow. The rationale for using flags instead of checking base
    # classes is that setting multiple flags is simpler than multiple
    # inheritance.

    is_2Dline = False
    # Some of the backends expect:
    #  - get_points returning 1D np.arrays list_x, list_y
    #  - get_color_array returning 1D np.array (done in Line2DBaseSeries)
    # with the colors calculated at the points from get_points

    is_3Dline = False
    # Some of the backends expect:
    #  - get_points returning 1D np.arrays list_x, list_y, list_y
    #  - get_color_array returning 1D np.array (done in Line2DBaseSeries)
    # with the colors calculated at the points from get_points

    is_3Dsurface = False
    # Some of the backends expect:
    #   - get_meshes returning mesh_x, mesh_y, mesh_z (2D np.arrays)
    #   - get_points an alias for get_meshes

    is_contour = False
    # Some of the backends expect:
    #   - get_meshes returning mesh_x, mesh_y, mesh_z (2D np.arrays)
    #   - get_points an alias for get_meshes

    is_implicit = False
    # Some of the backends expect:
    #   - get_meshes returning mesh_x (1D array), mesh_y(1D array,
    #     mesh_z (2D np.arrays)
    #   - get_points an alias for get_meshes
    # Different from is_contour as the colormap in backend will be
    # different

    is_parametric = False
    # The calculation of aesthetics expects:
    #   - get_parameter_points returning one or two np.arrays (1D or 2D)
    # used for calculation aesthetics

    is_interactive = False
    # An interactive series can update its data.

    is_vector = False
    is_2Dvector = False
    is_3Dvector = False
    # Represents a 2D or 3D vector

    is_complex = False
    # Represent a complex expression

    is_point = False
    # If True, the rendering will use points, not lines.

    def __init__(self):
        super().__init__()

    @property
    def is_3D(self):
        flags3D = [
            self.is_3Dline,
            self.is_3Dsurface,
            self.is_3Dvector
        ]
        return any(flags3D)

    @property
    def is_line(self):
        flagslines = [
            self.is_2Dline,
            self.is_3Dline
        ]
        return any(flagslines)
    
    @staticmethod
    def _discretize(start, end, N, base=10, scale="linear"):
        if scale == "linear":
            return np.linspace(start, end, N)
        return np.logspace(start, end, N, base=base)
    
    def get_data(self):
        """ All child series should implement this method to return the
        numerical data which can be used by a plotting library.
        """
        raise NotImplementedError


### 2D lines
class Line2DBaseSeries(BaseSeries):
    """A base class for 2D lines.

    - adding the label, steps and only_integers options
    - making is_2Dline true
    - defining get_segments and get_color_array
    """

    is_2Dline = True

    _dim = 2

    def __init__(self):
        super().__init__()
        self.label = None
        self.steps = False
        self.only_integers = False
        self.line_color = None

    def _correct_size(self, l, p):
        if l.size != p.size:
            return l * np.ones(p.size)
        return l

    def get_data(self):
        """ Return lists of coordinates for plotting the line.

        Returns
        =======
            x: list
                List of x-coordinates

            y: list
                List of y-coordinates

            z: list (optional)
                List of z-coordinates in case of Parametric3DLineSeries
            
            param : list (optional)
                List containing the parameter, in case of Parametric2DLineSeries
                and Parametric3DLineSeries.
        """
        points = self.get_points()
        if self.steps is True:
            if s.is_2Dline:
                x, y = points[0], points[1]
                x = np.array((x, x)).T.flatten()[1:]
                y = np.array((y, y)).T.flatten()[:-1]
                if s.is_parametric:
                    points = (x, y, points[2])
                else:
                    points = (x, y)
            elif s.is_3Dline:
                x = np.repeat(points[0], 3)[2:]
                y = np.repeat(points[1], 3)[:-2]
                z = np.repeat(points[2], 3)[1:-1]
                points = (x, y, z, points[3])
        return points

    def get_segments(self):
        SymPyDeprecationWarning(
                feature="get_segments",
                issue=21329,
                deprecated_since_version="1.9",
                useinstead="MatplotlibBackend.get_segments").warn()

        points = type(self).get_data(self)
        points = np.ma.array(points).T.reshape(-1, 1, self._dim)
        return np.ma.concatenate([points[:-1], points[1:]], axis=1)

    def get_color_array(self):
        c = self.line_color
        if hasattr(c, '__call__'):
            f = np.vectorize(c)
            nargs = arity(c)
            if nargs == 1 and self.is_parametric:
                x = self.get_parameter_points()
                return f(centers_of_segments(x))
            else:
                variables = list(map(centers_of_segments, self.get_points()))
                if nargs == 1:
                    return f(variables[0])
                elif nargs == 2:
                    return f(*variables[:2])
                else:  # only if the line is 3D (otherwise raises an error)
                    return f(*variables)
        else:
            return c*np.ones(self.n)


class List2DSeries(Line2DBaseSeries):
    """Representation for a line consisting of list of points."""

    def __init__(self, list_x, list_y, label=""):
        super().__init__()
        self.list_x = np.array(list_x)
        self.list_y = np.array(list_y)
        self.label = label

    def __str__(self):
        return 'list plot'

    def get_points(self):
        return (self.list_x, self.list_y)


class LineOver1DRangeSeries(Line2DBaseSeries):
    """Representation for a line consisting of a SymPy expression over a range."""

    def __init__(self, expr, var_start_end, label="", **kwargs):
        super().__init__()
        self.expr = sympify(expr)
        self.label = label
        self.var = sympify(var_start_end[0])
        self.start = float(var_start_end[1])
        self.end = float(var_start_end[2])
        self.n = kwargs.get('n', 300)
        self.adaptive = kwargs.get('adaptive', True)
        self.depth = kwargs.get('depth', 12)
        self.line_color = kwargs.get('line_color', None)
        self.xscale = kwargs.get('xscale', 'linear')

    def __str__(self):
        return 'cartesian line: %s for %s over %s' % (
            str(self.expr), str(self.var), str((self.start, self.end)))

    def get_points(self):
        """ Return lists of coordinates for plotting. Depending on the
        `adaptive` option, this function will either use an adaptive algorithm
        or it will uniformly sample the expression over the provided range.

        Returns
        =======
            x: list
                List of x-coordinates

            y: list
                List of y-coordinates


        Explanation
        ===========

        The adaptive sampling is done by recursively checking if three
        points are almost collinear. If they are not collinear, then more
        points are added between those points.

        References
        ==========

        .. [1] Adaptive polygonal approximation of parametric curves,
               Luiz Henrique de Figueiredo.

        """
        if self.only_integers or not self.adaptive:
            return self._uniform_sampling()
        else:
            f = lambdify([self.var], self.expr)
            x_coords = []
            y_coords = []
            def sample(p, q, depth):
                """ Samples recursively if three points are almost collinear.
                For depth < 6, points are added irrespective of whether they
                satisfy the collinearity condition or not. The maximum depth
                allowed is 12.
                """
                # Randomly sample to avoid aliasing.
                random = 0.45 + np.random.rand() * 0.1
                if self.xscale == 'log':
                    xnew = 10**(np.log10(p[0]) + random * (np.log10(q[0]) -
                                                           np.log10(p[0])))
                else:
                    xnew = p[0] + random * (q[0] - p[0])
                ynew = f(xnew)
                new_point = np.array([xnew, ynew])

                # Maximum depth
                if depth > self.depth:
                    x_coords.append(q[0])
                    y_coords.append(q[1])

                # Sample irrespective of whether the line is flat till the
                # depth of 6. We are not using linspace to avoid aliasing.
                elif depth < 6:
                    sample(p, new_point, depth + 1)
                    sample(new_point, q, depth + 1)

                # Sample ten points if complex values are encountered
                # at both ends. If there is a real value in between, then
                # sample those points further.
                elif p[1] is None and q[1] is None:
                    if self.xscale == 'log':
                        xarray = np.logspace(p[0], q[0], 10)
                    else:
                        xarray = np.linspace(p[0], q[0], 10)
                    yarray = list(map(f, xarray))
                    if any(y is not None for y in yarray):
                        for i in range(len(yarray) - 1):
                            if yarray[i] is not None or yarray[i + 1] is not None:
                                sample([xarray[i], yarray[i]],
                                    [xarray[i + 1], yarray[i + 1]], depth + 1)

                # Sample further if one of the end points in None (i.e. a
                # complex value) or the three points are not almost collinear.
                elif (p[1] is None or q[1] is None or new_point[1] is None
                        or not flat(p, new_point, q)):
                    sample(p, new_point, depth + 1)
                    sample(new_point, q, depth + 1)
                else:
                    x_coords.append(q[0])
                    y_coords.append(q[1])

            f_start = f(self.start)
            f_end = f(self.end)
            x_coords.append(self.start)
            y_coords.append(f_start)
            sample(np.array([self.start, f_start]),
                   np.array([self.end, f_end]), 0)

        return (np.array(x_coords), np.array(y_coords))

    def _uniform_sampling(self):
        if self.only_integers is True:
            if self.xscale == 'log':
                list_x = np.logspace(int(self.start), int(self.end),
                        num=int(self.end) - int(self.start) + 1)
            else:
                list_x = np.linspace(int(self.start), int(self.end),
                    num=int(self.end) - int(self.start) + 1)
        else:
            if self.xscale == 'log':
                list_x = np.logspace(self.start, self.end, num=self.n)
            else:
                list_x = np.linspace(self.start, self.end, num=self.n)
        f = vectorized_lambdify([self.var], self.expr)
        list_y = f(list_x)
        return (list_x, list_y)

class Parametric2DLineSeries(Line2DBaseSeries):
    """Representation for a line consisting of two parametric sympy expressions
    over a range."""

    is_parametric = True

    def __init__(self, expr_x, expr_y, var_start_end, label="", **kwargs):
        super().__init__()
        self.expr_x = sympify(expr_x)
        self.expr_y = sympify(expr_y)
        self.label = label
        self.var = sympify(var_start_end[0])
        self.start = float(var_start_end[1])
        self.end = float(var_start_end[2])
        self.n = kwargs.get('n', 300)
        self.adaptive = kwargs.get('adaptive', True)
        self.depth = kwargs.get('depth', 12)
        self.line_color = kwargs.get('line_color', None)

    def __str__(self):
        return 'parametric cartesian line: (%s, %s) for %s over %s' % (
            str(self.expr_x), str(self.expr_y), str(self.var),
            str((self.start, self.end)))

    def get_parameter_points(self):
        return np.linspace(self.start, self.end, num=self.n)

    def _uniform_sampling(self):
        param = self.get_parameter_points()
        fx = vectorized_lambdify([self.var], self.expr_x)
        fy = vectorized_lambdify([self.var], self.expr_y)
        list_x = fx(param)
        list_y = fy(param)
        # expr_x or expr_y may be scalars. This allows scalar components
        # to be plotted as well
        list_x = self._correct_size(list_x, param)
        list_y = self._correct_size(list_y, param)
        return list_x, list_y, param

    def get_points(self):
        """ Return lists of coordinates for plotting. Depending on the
        `adaptive` option, this function will either use an adaptive algorithm
        or it will uniformly sample the expression over the provided range.

        Returns
        =======
            x: list
                List of x-coordinates

            y: list
                List of y-coordinates


        Explanation
        ===========

        The adaptive sampling is done by recursively checking if three
        points are almost collinear. If they are not collinear, then more
        points are added between those points.

        References
        ==========

        .. [1] Adaptive polygonal approximation of parametric curves,
            Luiz Henrique de Figueiredo.

        """
        if not self.adaptive:
            return self._uniform_sampling()

        f_x = lambdify([self.var], self.expr_x)
        f_y = lambdify([self.var], self.expr_y)
        x_coords = []
        y_coords = []
        param = []

        def sample(param_p, param_q, p, q, depth):
            """ Samples recursively if three points are almost collinear.
            For depth < 6, points are added irrespective of whether they
            satisfy the collinearity condition or not. The maximum depth
            allowed is 12.
            """
            # Randomly sample to avoid aliasing.
            random = 0.45 + np.random.rand() * 0.1
            param_new = param_p + random * (param_q - param_p)
            xnew = f_x(param_new)
            ynew = f_y(param_new)
            new_point = np.array([xnew, ynew])

            # Maximum depth
            if depth > self.depth:
                x_coords.append(q[0])
                y_coords.append(q[1])
                param.append(param_p)

            # Sample irrespective of whether the line is flat till the
            # depth of 6. We are not using linspace to avoid aliasing.
            elif depth < 6:
                sample(param_p, param_new, p, new_point, depth + 1)
                sample(param_new, param_q, new_point, q, depth + 1)

            # Sample ten points if complex values are encountered
            # at both ends. If there is a real value in between, then
            # sample those points further.
            elif ((p[0] is None and q[1] is None) or
                    (p[1] is None and q[1] is None)):
                param_array = np.linspace(param_p, param_q, 10)
                x_array = list(map(f_x, param_array))
                y_array = list(map(f_y, param_array))
                if any(x is not None and y is not None
                        for x, y in zip(x_array, y_array)):
                    for i in range(len(y_array) - 1):
                        if ((x_array[i] is not None and y_array[i] is not None) or
                                (x_array[i + 1] is not None and y_array[i + 1] is not None)):
                            point_a = [x_array[i], y_array[i]]
                            point_b = [x_array[i + 1], y_array[i + 1]]
                            sample(param_array[i], param_array[i], point_a,
                                   point_b, depth + 1)

            # Sample further if one of the end points in None (i.e. a complex
            # value) or the three points are not almost collinear.
            elif (p[0] is None or p[1] is None
                    or q[1] is None or q[0] is None
                    or not flat(p, new_point, q)):
                sample(param_p, param_new, p, new_point, depth + 1)
                sample(param_new, param_q, new_point, q, depth + 1)
            else:
                x_coords.append(q[0])
                y_coords.append(q[1])
                param.append(param_p)

        f_start_x = f_x(self.start)
        f_start_y = f_y(self.start)
        start = [f_start_x, f_start_y]
        f_end_x = f_x(self.end)
        f_end_y = f_y(self.end)
        end = [f_end_x, f_end_y]
        x_coords.append(f_start_x)
        y_coords.append(f_start_y)
        param.append(self.start)
        sample(self.start, self.end, start, end, 0)

        return np.array(x_coords), np.array(y_coords), np.array(param)


### 3D lines
class Line3DBaseSeries(Line2DBaseSeries):
    """A base class for 3D lines.

    Most of the stuff is derived from Line2DBaseSeries."""

    is_2Dline = False
    is_3Dline = True
    _dim = 3

    def __init__(self):
        super().__init__()


class Parametric3DLineSeries(Line3DBaseSeries):
    """Representation for a 3D line consisting of three parametric sympy
    expressions and a range."""
    
    is_parametric = True

    def __init__(self, expr_x, expr_y, expr_z, var_start_end, label="", **kwargs):
        super().__init__()
        self.expr_x = sympify(expr_x)
        self.expr_y = sympify(expr_y)
        self.expr_z = sympify(expr_z)
        self.label = label
        self.var = sympify(var_start_end[0])
        self.start = float(var_start_end[1])
        self.end = float(var_start_end[2])
        self.n = kwargs.get('n', 300)
        self.line_color = kwargs.get('line_color', None)

    def __str__(self):
        return '3D parametric cartesian line: (%s, %s, %s) for %s over %s' % (
            str(self.expr_x), str(self.expr_y), str(self.expr_z),
            str(self.var), str((self.start, self.end)))

    def get_parameter_points(self):
        return np.linspace(self.start, self.end, num=self.n)

    def get_points(self):
        param = self.get_parameter_points()
        fx = vectorized_lambdify([self.var], self.expr_x)
        fy = vectorized_lambdify([self.var], self.expr_y)
        fz = vectorized_lambdify([self.var], self.expr_z)

        list_x = fx(param)
        list_y = fy(param)
        list_z = fz(param)

        # expr_x, expr_y or expr_z may be scalars. This allows scalar components
        # to be plotted as well
        list_x = self._correct_size(list_x, param)
        list_y = self._correct_size(list_y, param)
        list_z = self._correct_size(list_z, param)

        list_x = np.array(list_x, dtype=np.float64)
        list_y = np.array(list_y, dtype=np.float64)
        list_z = np.array(list_z, dtype=np.float64)

        list_x = np.ma.masked_invalid(list_x)
        list_y = np.ma.masked_invalid(list_y)
        list_z = np.ma.masked_invalid(list_z)

<<<<<<< HEAD
        return list_x, list_y, list_z
=======
        self._xlim = (np.amin(list_x), np.amax(list_x))
        self._ylim = (np.amin(list_y), np.amax(list_y))
        self._zlim = (np.amin(list_z), np.amax(list_z))

        return list_x, list_y, list_z, param
>>>>>>> 3bc208d2


### Surfaces
class SurfaceBaseSeries(BaseSeries):
    """A base class for 3D surfaces."""

    is_3Dsurface = True

    def __init__(self):
        super().__init__()
        self.surface_color = None
    
    def get_data(self):
        return self.get_meshes()

    def get_color_array(self):
        c = self.surface_color
        if isinstance(c, Callable):
            f = np.vectorize(c)
            nargs = arity(c)
            if self.is_parametric:
                variables = list(map(centers_of_faces, self.get_parameter_meshes()))
                if nargs == 1:
                    return f(variables[0])
                elif nargs == 2:
                    return f(*variables)
            variables = list(map(centers_of_faces, self.get_meshes()))
            if nargs == 1:
                return f(variables[0])
            elif nargs == 2:
                return f(*variables[:2])
            else:
                return f(*variables)
        else:
            if isinstance(self, SurfaceOver2DRangeSeries):
                return c*np.ones(min(self.n1, self.n2))
            else:
                return c*np.ones(min(self.n1, self.n2))


class SurfaceOver2DRangeSeries(SurfaceBaseSeries):
    """Representation for a 3D surface consisting of a sympy expression and 2D
    range."""
    def __init__(self, expr, var_start_end_x, var_start_end_y, label="", **kwargs):
        super().__init__()
        self.expr = sympify(expr)
        self.var_x = sympify(var_start_end_x[0])
        self.start_x = float(var_start_end_x[1])
        self.end_x = float(var_start_end_x[2])
        self.var_y = sympify(var_start_end_y[0])
        self.start_y = float(var_start_end_y[1])
        self.end_y = float(var_start_end_y[2])
        self.label = label
        self.n1 = kwargs.get('n1', 50)
        self.n2 = kwargs.get('n2', 50)
        self.surface_color = kwargs.get('surface_color', None)

    def __str__(self):
        return ('cartesian surface: %s for'
                ' %s over %s and %s over %s') % (
                    str(self.expr),
                    str(self.var_x),
                    str((self.start_x, self.end_x)),
                    str(self.var_y),
                    str((self.start_y, self.end_y)))

    def _correct(self, a, b):
        """ If the provided expression is a scalar, we need to
        convert its dimension to the appropriate grid size.
        """
        if a.shape != b.shape:
            return b * np.ones_like(a)
        return b

    def get_meshes(self):
        mesh_x, mesh_y = np.meshgrid(np.linspace(self.start_x, self.end_x,
                                                 num=self.n1),
                                     np.linspace(self.start_y, self.end_y,
                                                 num=self.n2))
        f = vectorized_lambdify((self.var_x, self.var_y), self.expr)
        mesh_z = f(mesh_x, mesh_y)
        mesh_z = self._correct(mesh_x, mesh_z).astype(np.float64)
        mesh_z = np.ma.masked_invalid(mesh_z)
        return mesh_x, mesh_y, mesh_z


class ParametricSurfaceSeries(SurfaceBaseSeries):
    """Representation for a 3D surface consisting of three parametric sympy
    expressions and a range."""

    is_parametric = True

    def __init__(
        self, expr_x, expr_y, expr_z, var_start_end_u, var_start_end_v,
        label="", **kwargs):
        super().__init__()
        self.expr_x = sympify(expr_x)
        self.expr_y = sympify(expr_y)
        self.expr_z = sympify(expr_z)
        self.var_u = sympify(var_start_end_u[0])
        self.start_u = float(var_start_end_u[1])
        self.end_u = float(var_start_end_u[2])
        self.var_v = sympify(var_start_end_v[0])
        self.start_v = float(var_start_end_v[1])
        self.end_v = float(var_start_end_v[2])
        self.label = label
        self.n1 = kwargs.get('n1', 50)
        self.n2 = kwargs.get('n2', 50)
        self.surface_color = kwargs.get('surface_color', None)

    def __str__(self):
        return ('parametric cartesian surface: (%s, %s, %s) for'
                ' %s over %s and %s over %s') % (
                    str(self.expr_x),
                    str(self.expr_y),
                    str(self.expr_z),
                    str(self.var_u),
                    str((self.start_u, self.end_u)),
                    str(self.var_v),
                    str((self.start_v, self.end_v)))

    def get_parameter_meshes(self):
        return np.meshgrid(np.linspace(self.start_u, self.end_u,
                                       num=self.n1),
                           np.linspace(self.start_v, self.end_v,
                                       num=self.n2))

    def get_meshes(self):

        mesh_u, mesh_v = self.get_parameter_meshes()
        fx = vectorized_lambdify((self.var_u, self.var_v), self.expr_x)
        fy = vectorized_lambdify((self.var_u, self.var_v), self.expr_y)
        fz = vectorized_lambdify((self.var_u, self.var_v), self.expr_z)

        mesh_x = fx(mesh_u, mesh_v)
        mesh_y = fy(mesh_u, mesh_v)
        mesh_z = fz(mesh_u, mesh_v)

        mesh_x = np.array(mesh_x, dtype=np.float64)
        mesh_y = np.array(mesh_y, dtype=np.float64)
        mesh_z = np.array(mesh_z, dtype=np.float64)

        mesh_x = np.ma.masked_invalid(mesh_x)
        mesh_y = np.ma.masked_invalid(mesh_y)
        mesh_z = np.ma.masked_invalid(mesh_z)

        return mesh_x, mesh_y, mesh_z


### Contours
class ContourSeries(SurfaceOver2DRangeSeries):
    """Representation for a contour plot."""

    is_3Dsurface = False
    is_contour = True

    def __str__(self):
        return ('contour: %s for '
                '%s over %s and %s over %s') % (
                    str(self.expr),
                    str(self.var_x),
                    str((self.start_x, self.end_x)),
                    str(self.var_y),
                    str((self.start_y, self.end_y)))

class ImplicitSeries(BaseSeries):
    """ Representation for Implicit plot

    References
    ==========

    .. [1] Jeffrey Allen Tupper. Reliable Two-Dimensional Graphing Methods for
    Mathematical Formulae with Two Free Variables.

    .. [2] Jeffrey Allen Tupper. Graphing Equations with Generalized Interval
    Arithmetic. Master's thesis. University of Toronto, 1996
    
    """
    is_implicit = True

    def __init__(self, expr, var_start_end_x, var_start_end_y, label="",
            **kwargs):
            # use_interval_math=True, depth=0, n=300):
        super().__init__()
        expr, has_equality = self._has_equality(sympify(expr))
        self.expr = expr
        self.var_x = sympify(var_start_end_x[0])
        self.start_x = float(var_start_end_x[1])
        self.end_x = float(var_start_end_x[2])
        self.var_y = sympify(var_start_end_y[0])
        self.start_y = float(var_start_end_y[1])
        self.end_y = float(var_start_end_y[2])
        self.get_points = self.get_raster
        self.has_equality = has_equality
        self.n = kwargs.get("n", 300)
        self.label = label
        self.use_interval_math = kwargs.get("use_interval_math", True)

        # Check whether the depth is greater than 4 or less than 0.
        depth = kwargs.get("depth", 0)
        if depth > 4:
            depth = 4
        elif depth < 0:
            depth = 0
        self.depth = 4 + depth
    
    def _has_equality(self, expr):
        # Represents whether the expression contains an Equality, GreaterThan 
        # or LessThan
        has_equality = False

        def arg_expand(bool_expr):
            """
            Recursively expands the arguments of an Boolean Function
            """
            for arg in bool_expr.args:
                if isinstance(arg, BooleanFunction):
                    arg_expand(arg)
                elif isinstance(arg, Relational):
                    arg_list.append(arg)

        arg_list = []
        if isinstance(expr, BooleanFunction):
            arg_expand(expr)
            # Check whether there is an equality in the expression provided.
            if any(isinstance(e, (Equality, GreaterThan, LessThan))
                    for e in arg_list):
                has_equality = True
        elif not isinstance(expr, Relational):
            expr = Equality(expr, 0)
            has_equality = True
        elif isinstance(expr, (Equality, GreaterThan, LessThan)):
            has_equality = True

        return expr, has_equality

    def __str__(self):
        return ('Implicit equation: %s for '
                '%s over %s and %s over %s') % (
                    str(self.expr),
                    str(self.var_x),
                    str((self.start_x, self.end_x)),
                    str(self.var_y),
                    str((self.start_y, self.end_y)))

    def get_data(self):
        return self.get_raster()
        
    def get_raster(self):
        func = experimental_lambdify((self.var_x, self.var_y), self.expr,
                                    use_interval=True)
        xinterval = interval(self.start_x, self.end_x)
        yinterval = interval(self.start_y, self.end_y)
        try:
            func(xinterval, yinterval)
        except AttributeError:
            # XXX: AttributeError("'list' object has no attribute 'is_real'")
            # That needs fixing somehow - we shouldn't be catching
            # AttributeError here.
            if self.use_interval_math:
                warnings.warn("Adaptive meshing could not be applied to the"
                            " expression. Using uniform meshing.")
            self.use_interval_math = False

        if self.use_interval_math:
            return self._get_raster_interval(func)
        else:
            return self._get_meshes_grid()

    def _get_raster_interval(self, func):
        """ Uses interval math to adaptively mesh and obtain the plot"""
        k = self.depth
        interval_list = []
        #Create initial 32 divisions
        xsample = np.linspace(self.start_x, self.end_x, 33)
        ysample = np.linspace(self.start_y, self.end_y, 33)

        #Add a small jitter so that there are no false positives for equality.
        # Ex: y==x becomes True for x interval(1, 2) and y interval(1, 2)
        #which will draw a rectangle.
        jitterx = (np.random.rand(
            len(xsample)) * 2 - 1) * (self.end_x - self.start_x) / 2**20
        jittery = (np.random.rand(
            len(ysample)) * 2 - 1) * (self.end_y - self.start_y) / 2**20
        xsample += jitterx
        ysample += jittery

        xinter = [interval(x1, x2) for x1, x2 in zip(xsample[:-1],
                           xsample[1:])]
        yinter = [interval(y1, y2) for y1, y2 in zip(ysample[:-1],
                           ysample[1:])]
        interval_list = [[x, y] for x in xinter for y in yinter]
        plot_list = []

        #recursive call refinepixels which subdivides the intervals which are
        #neither True nor False according to the expression.
        def refine_pixels(interval_list):
            """ Evaluates the intervals and subdivides the interval if the
            expression is partially satisfied."""
            temp_interval_list = []
            plot_list = []
            for intervals in interval_list:

                #Convert the array indices to x and y values
                intervalx = intervals[0]
                intervaly = intervals[1]
                func_eval = func(intervalx, intervaly)
                #The expression is valid in the interval. Change the contour
                #array values to 1.
                if func_eval[1] is False or func_eval[0] is False:
                    pass
                elif func_eval == (True, True):
                    plot_list.append([intervalx, intervaly])
                elif func_eval[1] is None or func_eval[0] is None:
                    #Subdivide
                    avgx = intervalx.mid
                    avgy = intervaly.mid
                    a = interval(intervalx.start, avgx)
                    b = interval(avgx, intervalx.end)
                    c = interval(intervaly.start, avgy)
                    d = interval(avgy, intervaly.end)
                    temp_interval_list.append([a, c])
                    temp_interval_list.append([a, d])
                    temp_interval_list.append([b, c])
                    temp_interval_list.append([b, d])
            return temp_interval_list, plot_list

        while k >= 0 and len(interval_list):
            interval_list, plot_list_temp = refine_pixels(interval_list)
            plot_list.extend(plot_list_temp)
            k = k - 1
        #Check whether the expression represents an equality
        #If it represents an equality, then none of the intervals
        #would have satisfied the expression due to floating point
        #differences. Add all the undecided values to the plot.
        if self.has_equality:
            for intervals in interval_list:
                intervalx = intervals[0]
                intervaly = intervals[1]
                func_eval = func(intervalx, intervaly)
                if func_eval[1] and func_eval[0] is not False:
                    plot_list.append([intervalx, intervaly])
        return plot_list, 'fill'

    def _get_meshes_grid(self):
        """Generates the mesh for generating a contour.

        In the case of equality, ``contour`` function of matplotlib can
        be used. In other cases, matplotlib's ``contourf`` is used.
        """
        equal = False
        if isinstance(self.expr, Equality):
            expr = self.expr.lhs - self.expr.rhs
            equal = True

        elif isinstance(self.expr, (GreaterThan, StrictGreaterThan)):
            expr = self.expr.lhs - self.expr.rhs

        elif isinstance(self.expr, (LessThan, StrictLessThan)):
            expr = self.expr.rhs - self.expr.lhs
        else:
            raise NotImplementedError("The expression is not supported for "
                                    "plotting in uniform meshed plot.")
        xarray = np.linspace(self.start_x, self.end_x, self.n)
        yarray = np.linspace(self.start_y, self.end_y, self.n)
        x_grid, y_grid = np.meshgrid(xarray, yarray)

        func = vectorized_lambdify((self.var_x, self.var_y), expr)
        z_grid = func(x_grid, y_grid)
        z_grid[np.ma.where(z_grid < 0)] = -1
        z_grid[np.ma.where(z_grid > 0)] = 1
        if equal:
            return xarray, yarray, z_grid, 'contour'
        else:
            return xarray, yarray, z_grid, 'contourf'


##############################################################################
# Finding the centers of line segments or mesh faces
##############################################################################

def centers_of_segments(array):
    return np.mean(np.vstack((array[:-1], array[1:])), 0)


def centers_of_faces(array):
    return np.mean(np.dstack((array[:-1, :-1],
                             array[1:, :-1],
                             array[:-1, 1:],
                             array[:-1, :-1],
                             )), 2)


def flat(x, y, z, eps=1e-3):
    """Checks whether three points are almost collinear"""
    # Workaround plotting piecewise (#8577):
    #   workaround for `lambdify` in `.experimental_lambdify` fails
    #   to return numerical values in some cases. Lower-level fix
    #   in `lambdify` is possible.
    vector_a = (x - y).astype(np.float64)
    vector_b = (z - y).astype(np.float64)
    dot_product = np.dot(vector_a, vector_b)
    vector_a_norm = np.linalg.norm(vector_a)
    vector_b_norm = np.linalg.norm(vector_b)
    cos_theta = dot_product / (vector_a_norm * vector_b_norm)
    return abs(cos_theta + 1) < eps


class InteractiveSeries(BaseSeries):
    """ Represent an interactive series, in which the expressions can be either
    a line or a surface (parametric or not). On top of the usual ranges (x, y or
    u, v, which must be provided), the expressions can use any number of 
    parameters.

    This class internally convert the expressions to a lambda function, which is
    evaluated by calling update_data(params), passing in all the necessary
    parameters. Once update_data(params) has been executed, then get_data()
    can be used.
    """

    is_interactive = True

    def __init__(self, exprs, ranges, label="", **kwargs):
        # free symbols of the parameters
        params = kwargs.get("params", dict())
        # number of discretization points
        n = kwargs.get("n", 250)

        self.xscale = kwargs.get('xscale', 'linear')
        self.yscale = kwargs.get('yscale', 'linear')
        self.label = label
        nexpr, npar = len(exprs), len(ranges)

        if nexpr == 0:
            raise ValueError("At least one expression must be provided." +
                "\nReceived: {}".format((exprs, ranges, label)))
        # # TODO: do I really need this?
        # if npar > 2:
        #     raise ValueError(
        #             "Depending on the backend, only 2D and 3D plots are " +
        #             "supported (1 or 2 ranges at most). The provided " +
        #             "expressions uses {} ranges.".format(npar))

        # set series attributes
        if (nexpr == 1) and (npar == 1):
            self.is_2Dline = True
        elif (nexpr == 2) and (npar == 1):
            self.is_2Dline = True
            self.is_parametric = True
            # necessary to draw a gradient line with some backends
            self.var = ranges[0][0]
            self.start = float(ranges[0][1])
            self.end = float(ranges[0][2])
        elif (nexpr == 3) and (npar == 1):
            self.is_3Dline = True
            self.is_parametric = True
            # necessary to draw a gradient line with some backends
            self.var = ranges[0][0]
            self.start = float(ranges[0][1])
            self.end = float(ranges[0][2])
        elif (nexpr == 1) and (npar == 2):
            self.is_3Dsurface = True
        elif (nexpr == 3) and (npar == 2):
            self.is_3Dsurface = True
            self.is_parametric = True
        elif (nexpr == 2) and (npar == 2):
            self.is_vector = True
            self.is_slice = False
            self.is_2Dvector = True
        elif (nexpr == 3) and (npar == 3):
            self.is_vector = True
            self.is_3Dvector = True
            self.is_slice = False

        # from the expression's free symbols, remove the ones used in
        # the parameters and the ranges
        fs = set().union(*[e.free_symbols for e in exprs])
        fs = fs.difference(params.keys()).difference([r[0] for r in ranges])
        if len(fs) > 0:
            raise ValueError(
                "Incompatible expression and parameters.\n" +
                "Expression: {}\n".format((exprs, ranges, label)) +
                "Specify what these symbols represent: {}\n".format(fs) +
                "Are they ranges or parameters?")
        
        # if we are dealing with parametric expressions, we pack them into a
        # Tuple so that it can be lambdified
        self.expr = exprs[0] if len(exprs) == 1 else Tuple(*exprs, sympify=False)
        # generate the lambda function
        signature, f = get_lambda(self.expr)
        self.signature = signature
        self.function = f

        # Discretize the ranges. In the following dictionary self.ranges:
        #    key: symbol associate to this particular range
        #    val: the numpy array representing the discretization
        discr_symbols = []
        discretizations = []
        for i, r in enumerate(ranges):
            discr_symbols.append(r[0])
            scale = self.xscale
            if i == 1: # y direction
                scale = self.yscale
            discretizations.append(
                self._discretize(float(r[1]), float(r[2]), n, scale=scale))
        
        # in this case the parametric class has one parameter, u. 
        # Its discretization will be used by the backends for the gradient color
        if self.is_parametric and (self.is_2Dline or self.is_3Dline):
            self.discretized_var = discretizations[0]

        if len(ranges) == 1:
            # 2D or 3D lines
            self.ranges = {k: v for k, v in zip(discr_symbols, discretizations)}
        else:
            _slice = kwargs.get("slice", None)
            if _slice is not None:
                # sliced 3D vector fields: the discretizations are provided by
                # the plane or the surface
                self.is_slice = True
                kwargs2 = kwargs.copy()
                kwargs2 = _set_discretization_points(kwargs2, SliceVector3DSeries)
                slice_surf = GeometricPlaneSeries(
                    _slice, *ranges, "", **kwargs2)
                self.ranges = {k: v for k, v in
                    zip(discr_symbols, slice_surf.get_data())}
            else:
                # surfaces: needs mesh grids
                meshes = np.meshgrid(*discretizations)
                self.ranges = {k: v for k, v in zip(discr_symbols, meshes)}
        
        # this will be used in update_data
        self._discret_shape = discretizations[0].shape
        
        self.data = None
        if len(params) > 0:
            self.update_data(params)
    
    def _evaluate(self, params):
        """ Update the data based on the values of the parameters.

        Parameters
        ==========

            params : dict
                key: symbol associated to the parameter
                val: the value

        """
        args = []
        for s in self.signature:
            print("CIS.update_data -> symbol", s)
            if s in params.keys():
                args.append(params[s])
            else:
                args.append(self.ranges[s])
    
        return self.function(*args)

    def update_data(self, params):
        """ Update the data based on the values of the parameters.

        Parameters
        ==========

            params : dict
                key: symbol associated to the parameter
                val: the value

        """
        results = self._evaluate(params)

        if ((self.is_3Dsurface and (not self.is_parametric)) or
            (self.is_2Dline and (not self.is_parametric))):
            # in the case of single-expression 2D lines of 3D surfaces
            results = [*self.ranges.values(), results]
            self.data = results
            print("WTF1")
    
        elif (self.is_parametric and (self.is_3Dline or self.is_2Dline)):
            # also add the parameter
            results = [*results, *self.ranges.values()]
            print("WTF2")
            self.data = results
        
        elif self.is_vector:
            # in order to plot a vector, we also need the discretized region
            self.data = [*self.ranges.values(), *results]
            print("WTF4")
        else:
            self.data = results
            print("WTF5")
        
    def get_data(self):
        # if the expression depends only on the ranges, the user can call get_data
        # directly without calling update_data
        if (self.data is None) and (len(self.signature) == len(self.ranges)):
            self.update_data(dict())
        if self.data is None:
            raise ValueError(
                "To generate the numerical data, call update_data(params), " +
                "providing the necessary parameters.")
        return self.data
    
    def __str__(self):
        ranges = [(k, v[0], v[-1]) for k, v in self.ranges.items()]
        return ('interactive expression: %s with ranges'
                ' %s and parameters %s') % (
                    str(self.expr),
                    ", ".join([str(r) for r in ranges]),
                    str(self.signature))


class ComplexSeries(BaseSeries):
    """ Represent a complex number or a complex function.
    """
    is_complex = True
    is_point = False
    is_domain_coloring = False

    def __init__(self, expr, r, label, **kwargs):
        expr = sympify(expr)
        nolist = False
        if isinstance(expr, (list, tuple, Tuple)):
            self.expr = expr
            self.is_2Dline = True
            self.is_point = True
            self.var = None
            self.start = None
            self.end = None
        else:
            # we are not plotting list of complex points, but real/imag or
            # magnitude/argument plots
            nolist = True
        
        self._init_attributes(expr, r, label, nolist, **kwargs)
    
    def _init_attributes(self, expr, r, label, nolist, **kwargs):
        """ This method reduces code repetition between ComplexSeries and
        ComplexInteractiveSeries.
        """
        if nolist:
            self.var = sympify(r[0])
            self.start = complex(r[1])
            self.end = complex(r[2])
            if self.start.imag == self.end.imag:
                self.is_2Dline = True
                if kwargs.get('absarg', False):
                    self.is_parametric = True
            elif kwargs.get("threed", False):
                self.is_3Dsurface = True
            else:
                self.is_domain_coloring = True
        
        self.expr = sympify(expr)
        self.n1 = kwargs.get('n1', 300)
        self.n2 = kwargs.get('n2', 300)
        self.xscale = kwargs.get('xscale', 'linear')
        self.yscale = kwargs.get('yscale', 'linear')

        # these will be passed to cplot.get_srgb1
        self.alpha = kwargs.get('alpha', 1)
        self.colorspace = kwargs.get('colorspace', 'cam16')

        self.real = kwargs.get('real', True)
        self.imag = kwargs.get('imag', True)

        if self.is_parametric:
            self.label = "Abs(%s)" % label
        elif self.real and self.imag:
            self.label = label
        elif self.real:
            self.label = "re(%s)" % label
        elif self.imag:
            self.label = "im(%s)" % label
        else:
            self.label = label

    def _correct_output(self, x, r):
        """ Obtain the correct output depending the initialized settings.

        This method reduces code repetition between ComplexSeries and
        ComplexInteractiveSeries.

        Parameters
        ==========
            x : np.ndarray
                Discretized domain. Can be a complex line or a complex region.

            r : np.ndarray
                Numerical evaluation result.
        """
        print("ComplexSeries._correct_output", x.shape, r.shape)

        if self.start.imag == self.end.imag:
            if self.is_parametric:
                print("ComplexSeries._correct_output -> parametric")
                return np.real(x), np.absolute(r), np.angle(r)
            elif self.real and self.imag:
                print("ComplexSeries._correct_output -> real and imag")
                return np.real(x), np.real(r), np.imag(r)
            elif self.real:
                print("ComplexSeries._correct_output -> real")
                return np.real(x), np.real(r)
            elif self.imag:
                print("ComplexSeries._correct_output -> imag")
                return np.real(x), np.imag(r)
            print("ComplexSeries._correct_output -> something else")
            return x, r
        
        print("ComplexSeries._correct_output -> domain coloring or 3D")
        # Domain coloring / 3D
        return np.real(x), np.imag(x), r, np.absolute(r), np.angle(r)

    
    def get_data(self):
        if isinstance(self.expr, (list, tuple, Tuple)):
            # list of complex points
            x_list, y_list = [], []
            for p in self.expr:
                x_list.append(float(re(p)))
                y_list.append(float(im(p)))
            return x_list, y_list
        
        # TODO: do I need this???
        from sympy import lambdify

        if np.imag(self.start) == np.imag(self.end):
            # compute the real/imaginary part/magnitude/argument of the complex 
            # function
            x = self._discretize(self.start, self.end, self.n1, self.xscale)
            f = lambdify([self.var], self.expr)
            y = f(x + np.imag(self.start) * 1j)
            return self._correct_output(x, y)
        
        # Domain coloring
        start_x = np.real(self.start)
        end_x = np.real(self.end)
        start_y = np.imag(self.start)
        end_y = np.imag(self.end)
        x = self._discretize(start_x, end_x, self.n1, self.xscale)
        y = self._discretize(start_y, end_y, self.n2, self.yscale)
        xx, yy = np.meshgrid(x, y)
        f = lambdify([self.var], self.expr)
        domain = xx + 1j * yy
        zz = f(domain)
        return self._correct_output(domain, zz)


class ComplexInteractiveSeries(InteractiveSeries, ComplexSeries):

    def __init__(self, expr, r, label="", **kwargs):
        params = kwargs.get("params", dict())
        
        self._init_attributes(expr, r, label, True, **kwargs)
        self.xscale = kwargs.get('xscale', 'linear')
        self.yscale = kwargs.get('yscale', 'linear')
        
        # from the expression's free symbols, remove the ones used in
        # the parameters and the ranges
        fs = expr.free_symbols
        fs = fs.difference(params.keys()).difference(set([r[0]]))
        if len(fs) > 0:
            raise ValueError(
                "Incompatible expression and parameters.\n" +
                "Expression: {}\n".format((expr, r, label)) +
                "Specify what these symbols represent: {}\n".format(fs) +
                "Are they ranges or parameters?")
        
        # generate the lambda function
        signature, f = get_lambda(self.expr)
        self.signature = signature
        self.function = f

        import inspect
        print(inspect.getsource(f))

        # Discretize the ranges. In the following dictionary self.ranges:
        #    key: symbol associate to this particular range
        #    val: the numpy array representing the discretization
        if complex(r[1]).imag != complex(r[2]).imag:
            # domain coloring
            x = self._discretize(complex(r[1]).real, complex(r[2]).real,
                    self.n1, scale=self.xscale)
            y = self._discretize(complex(r[1]).imag, complex(r[2]).imag,
                    self.n2, scale=self.yscale)
            xx, yy = np.meshgrid(x, y)
            zz = xx + 1j * yy
            self.ranges = {self.var: zz}
            self._discret_shape = zz.shape
        else:
            # line plot
            x = self._discretize(complex(r[1]).real, complex(r[2]).real,
                    self.n1, scale=self.xscale)
            self.ranges = {self.var: x + 0j}
            self._discret_shape = x.shape
        
        self.data = None
        if len(params) > 0:
            self.update_data(params)
        
    def update_data(self, params):
        results = self._evaluate(params)
        print("CIS.update_data len(results)", len(results))
        self.data = self._correct_output(self.ranges[self.var], results)


def _set_discretization_points(kwargs, pt):
    """ This function allows the user two use the keyword arguments n, n1 and n2
    to specify the number of discretization points in two directions.

    Parameters
    ==========

        kwargs : dict

        pt : type
            The type of the series, which indicates the kind of plot we are
            trying to create: plot, plot_parametric, ...
    """
    if pt in [LineOver1DRangeSeries, Parametric2DLineSeries, 
                Parametric3DLineSeries, ImplicitSeries]:
        if "n1" in kwargs.keys() and ("n" not in kwargs.keys()):
            kwargs["n"] = kwargs["n1"]
    elif pt in [SurfaceOver2DRangeSeries, ContourSeries, ComplexSeries]:
        if "n" in kwargs.keys():
            kwargs["n1"] = kwargs["n"]
            kwargs["n2"] = kwargs["n"]
    elif pt in [ParametricSurfaceSeries]:
        if "n" in kwargs.keys():
            kwargs["n1"] = kwargs["n"]
            kwargs["n2"] = kwargs["n"]
    elif pt in [Vector2DSeries]:
        if "n" in kwargs.keys():
            kwargs["n1"] = kwargs["n"]
            kwargs["n2"] = kwargs["n"]
    elif pt in [Vector3DSeries, SliceVector3DSeries]:
        if "n" in kwargs.keys():
            kwargs["n1"] = kwargs["n"]
            kwargs["n2"] = kwargs["n"]
            kwargs["n3"] = kwargs["n"]
    return kwargs


class VectorBase(BaseSeries):
    """ Represent a vector field.
    """
    is_vector = True
    is_2D = False
    is_3D = False
    is_slice = False

    def _correct(self, a, b):
        """ If one of the provided vector components is a scalar, we need to
        convert its dimension to the appropriate grid size.
        """
        if a.shape != b.shape:
            return b * np.ones_like(a)
        return b


class Vector2DSeries(VectorBase):
    """ Represents a 2D vector field.
    """
    is_2Dvector = True

    def __init__(self, u, v, range1, range2, label, **kwargs):
        self.u = SurfaceOver2DRangeSeries(u, range1, range2, **kwargs)
        self.v = SurfaceOver2DRangeSeries(v, range1, range2, **kwargs)
        self.label = label

    def get_data(self):
        x, y, u = self.u.get_data()
        _, _, v = self.v.get_data()
        return x, y, self._correct(x, u), self._correct(x, v)


class Vector3DSeries(VectorBase):
    """ Represents a 3D vector field.
    """
    is_3D = True
    is_3Dvector = True

    def __init__(self, u, v, w, range_x, range_y, range_z, label, **kwargs):
        self.u = sympify(u)
        self.v = sympify(v)
        self.w = sympify(w)
        self.var_x = sympify(range_x[0])
        self.start_x = float(range_x[1])
        self.end_x = float(range_x[2])
        self.var_y = sympify(range_y[0])
        self.start_y = float(range_y[1])
        self.end_y = float(range_y[2])
        self.var_z = sympify(range_z[0])
        self.start_z = float(range_z[1])
        self.end_z = float(range_z[2])
        self.label = label
        self.n1 = kwargs.get('n1', 10)
        self.n2 = kwargs.get('n2', 10)
        self.n3 = kwargs.get('n3', 10)
<<<<<<< HEAD
    
    def _discretize(self):
        """ This method allows to reduce code repetition.
        """
        return np.meshgrid(
            np.linspace(self.start_x, self.end_x, num=self.n1),
            np.linspace(self.start_y, self.end_y, num=self.n2),
            np.linspace(self.start_z, self.end_z, num=self.n3)
        )
=======
>>>>>>> 3bc208d2

    def get_data(self):
        x, y, z = self._discretize()
        fu = vectorized_lambdify((self.var_x, self.var_y, self.var_z), self.u)
        fv = vectorized_lambdify((self.var_x, self.var_y, self.var_z), self.v)
        fw = vectorized_lambdify((self.var_x, self.var_y, self.var_z), self.w)
        uu = fu(x, y, z)
        vv = fv(x, y, z)
        ww = fw(x, y, z)

        uu = self._correct(x, uu)
        vv = self._correct(y, vv)
        ww = self._correct(z, ww)

        def _convert(a):
            a = np.array(a, dtype=np.float64)
            return np.ma.masked_invalid(a)
        return x, y, z, _convert(uu), _convert(vv), _convert(ww)

<<<<<<< HEAD

class SliceVector3DSeries(Vector3DSeries):
    """ Represents a 3D vector field plotted over a slice, which can be a slice
    plane or a slice surface.
    """
    is_slice = True

    def __init__(self, plane, u, v, w, range_x, range_y, range_z, label,
            **kwargs):
        if isinstance(plane, Plane):
            self.plane = GeometricPlaneSeries(sympify(plane), 
                    range_x, range_y, range_z, **kwargs)
        else:
            self.plane = SurfaceOver2DRangeSeries(plane,
                range_x, range_y, "", **kwargs)
        super().__init__(u, v, w, range_x, range_y, range_z, label, **kwargs)
    
    def _discretize(self):
        """ This method allows to reduce code repetition.
        """
        return self.plane.get_data()


class GeometricPlaneSeries(SurfaceBaseSeries):
    """ Represents a plane in a 3D domain.
    """
    is_3Dsurface = True

    def __init__(self, plane, x_range, y_range, z_range, label="", **kwargs):
        self.plane = sympify(plane)
        if not isinstance(self.plane, Plane):
            raise TypeError(
                "`plane` must be an instance of sympy.geometry.Plane")
        self.x_range = sympify(x_range)
        self.y_range = sympify(y_range)
        self.z_range = sympify(z_range)
        self.label = label
        self.n1 = kwargs.get("n1", 20)
        self.n2 = kwargs.get("n2", 20)
        self.n3 = kwargs.get("n3", 20)
    
    def get_data(self):
        x, y, z = symbols("x, y, z")
        fs = self.plane.equation(x, y, z).free_symbols
        xx, yy, zz = None, None, None
        if fs == set([x]):
            # parallel to yz plane (normal vector (1, 0, 0))
            s = SurfaceOver2DRangeSeries(self.plane.p1[0], 
                    (x, *self.z_range[1:]), (y, *self.y_range[1:]), "", 
                    n1=self.n3, n2=self.n2)
            xx, yy, zz = s.get_data()
            xx, yy, zz = zz, yy, xx
        elif fs == set([y]):
            # parallel to xz plane (normal vector (0, 1, 0))
            s = SurfaceOver2DRangeSeries(self.plane.p1[1], 
                    (x, *self.x_range[1:]), (y, *self.z_range[1:]), "", 
                    n1=self.n1, n2=self.n3)
            xx, yy, zz = s.get_data()
            xx, yy, zz = xx, zz, yy
        else:
            # parallel to xy plane, or any other plane
            eq = self.plane.equation(x, y, z)
            if z in eq.free_symbols:
                eq = solve(eq, z)[0]
            s = SurfaceOver2DRangeSeries(eq, 
                    (x, *self.x_range[1:]), (y, *self.y_range[1:]), "", 
                    n1=self.n1, n2=self.n2)
            xx, yy, zz = s.get_data()
        return xx, yy, zz
=======
>>>>>>> 3bc208d2
<|MERGE_RESOLUTION|>--- conflicted
+++ resolved
@@ -1,10 +1,6 @@
 from collections.abc import Callable
-<<<<<<< HEAD
-from sympy import sympify, Tuple, symbols, solve
+from sympy import sympify, Tuple, symbols, solve, re, im
 from sympy.geometry import Plane
-=======
-from sympy import sympify, Tuple, re, im
->>>>>>> 3bc208d2
 from sympy.core.relational import (Equality, GreaterThan, LessThan,
                 Relational, StrictLessThan, StrictGreaterThan)
 from sympy.logic.boolalg import BooleanFunction
@@ -14,7 +10,6 @@
 from sympy.core.function import arity
 from sympy.core.compatibility import is_sequence
 from sympy.plotting.intervalmath import interval
-# from spb.utils import _unpack_args, get_lambda
 from spb.utils import get_lambda
 import warnings
 import numpy as np
@@ -175,15 +170,15 @@
         """
         points = self.get_points()
         if self.steps is True:
-            if s.is_2Dline:
+            if self.is_2Dline:
                 x, y = points[0], points[1]
                 x = np.array((x, x)).T.flatten()[1:]
                 y = np.array((y, y)).T.flatten()[:-1]
-                if s.is_parametric:
+                if self.is_parametric:
                     points = (x, y, points[2])
                 else:
                     points = (x, y)
-            elif s.is_3Dline:
+            elif self.is_3Dline:
                 x = np.repeat(points[0], 3)[2:]
                 y = np.repeat(points[1], 3)[:-2]
                 z = np.repeat(points[2], 3)[1:-1]
@@ -578,15 +573,7 @@
         list_y = np.ma.masked_invalid(list_y)
         list_z = np.ma.masked_invalid(list_z)
 
-<<<<<<< HEAD
-        return list_x, list_y, list_z
-=======
-        self._xlim = (np.amin(list_x), np.amax(list_x))
-        self._ylim = (np.amin(list_y), np.amax(list_y))
-        self._zlim = (np.amin(list_z), np.amax(list_z))
-
         return list_x, list_y, list_z, param
->>>>>>> 3bc208d2
 
 
 ### Surfaces
@@ -1487,18 +1474,14 @@
         self.n1 = kwargs.get('n1', 10)
         self.n2 = kwargs.get('n2', 10)
         self.n3 = kwargs.get('n3', 10)
-<<<<<<< HEAD
-    
+
     def _discretize(self):
         """ This method allows to reduce code repetition.
         """
         return np.meshgrid(
             np.linspace(self.start_x, self.end_x, num=self.n1),
             np.linspace(self.start_y, self.end_y, num=self.n2),
-            np.linspace(self.start_z, self.end_z, num=self.n3)
-        )
-=======
->>>>>>> 3bc208d2
+            np.linspace(self.start_z, self.end_z, num=self.n3))
 
     def get_data(self):
         x, y, z = self._discretize()
@@ -1508,17 +1491,14 @@
         uu = fu(x, y, z)
         vv = fv(x, y, z)
         ww = fw(x, y, z)
-
         uu = self._correct(x, uu)
         vv = self._correct(y, vv)
         ww = self._correct(z, ww)
-
         def _convert(a):
             a = np.array(a, dtype=np.float64)
             return np.ma.masked_invalid(a)
         return x, y, z, _convert(uu), _convert(vv), _convert(ww)
 
-<<<<<<< HEAD
 
 class SliceVector3DSeries(Vector3DSeries):
     """ Represents a 3D vector field plotted over a slice, which can be a slice
@@ -1533,7 +1513,7 @@
                     range_x, range_y, range_z, **kwargs)
         else:
             self.plane = SurfaceOver2DRangeSeries(plane,
-                range_x, range_y, "", **kwargs)
+                    range_x, range_y, **kwargs)
         super().__init__(u, v, w, range_x, range_y, range_z, label, **kwargs)
     
     def _discretize(self):
@@ -1587,6 +1567,4 @@
                     (x, *self.x_range[1:]), (y, *self.y_range[1:]), "", 
                     n1=self.n1, n2=self.n2)
             xx, yy, zz = s.get_data()
-        return xx, yy, zz
-=======
->>>>>>> 3bc208d2
+        return xx, yy, zz