"""
-------------------------------------------------------------
|  keyword arg  | Matplolib | Bokeh | Plotly | Mayavi | K3D |
-------------------------------------------------------------
|     xlim      |     Y     |   Y   |    Y   |    N   |  N  |
|     ylim      |     Y     |   Y   |    Y   |    N   |  N  |
|     zlim      |     Y     |   N   |    Y   |    N   |  N  |
|    xscale     |     Y     |   Y   |    Y   |    N   |  N  |
|    yscale     |     Y     |   Y   |    Y   |    N   |  N  |
|    zscale     |     Y     |   N   |    Y   |    N   |  N  |
|     grid      |     Y     |   Y   |    Y   |    Y   |  Y  |
|    aspect     |     Y     |   N   |    N   |    N   |  N  |
|     size      |     Y     |   Y   |    Y   |    Y   |  Y  |
|     title     |     Y     |   Y   |    Y   |    Y   |  Y  |
|    xlabel     |     Y     |   Y   |    Y   |    Y   |  Y  |
|    ylabel     |     Y     |   Y   |    Y   |    Y   |  Y  |
|    zlabel     |     Y     |   N   |    Y   |    Y   |  Y  |
|  line_color   |     Y     |   N   |    N   |    N   |  N  |
| surface_color |     Y     |   N   |    N   |    N   |  N  |
-------------------------------------------------------------
|       2D      |     Y     |   Y   |    Y   |    N   |  N  |
|       3D      |     Y     |   N   |    Y   |    Y   |  Y  |
| Latex Support |     Y     |   N   |    Y   |    N   |  Y  |
| Save Picture  |     Y     |   Y   |    Y   |    Y   |  Y  |
-------------------------------------------------------------
"""

import warnings
import numpy as np
from itertools import cycle
from matplotlib import cm
from sympy.utilities.iterables import is_sequence
from spb.series import BaseSeries
<<<<<<< HEAD
from mergedeep import merge
=======
from spb.backends.utils import convert_colormap
from cplot import get_srgb1

>>>>>>> 3bc208d2

class Plot:
    """Base class for all backends. A backend represents the plotting library,
    which implements the necessary functionalities in order to use SymPy
    plotting functions.

    How the plotting module works:

    1. Whenever a plotting function is called, the provided expressions are
        processed and a list of instances of the `BaseSeries` class is created,
        containing the necessary information to plot the expressions (eg the
        expression, ranges, series name, ...). Eventually, these objects will
        generate the numerical data to be plotted.
    2. A Plot object is instantiated, which stores the list of series and the
        main attributes of the plot (eg axis labels, title, ...).
    3. The backend will then loops through each series object to generate and
        plot the numerical data and set the axis labels, title, ..., according
        to the provided values.

    The backend should check if it supports the data series that it's given.
    Please, explore the `MatplotlibBackend` source code to understand how a 
    backend should be coded.

    Methods
    =======

    In order to be used by SymPy plotting functions, a backend must implement
    the following methods:

    * `show(self)`: used to loop over the data series, generate the numerical
        data, plot it and set the axis labels, title, ...
    * save(self, path): used to save the current plot to the specified file
        path.
    * close(self): used to close the current plot backend (note: some plotting
        library doesn't support this functionality. In that case, just raise a
        warning).
    
    Also, the following attributes are required:

    * self._fig: (instance attribute) it stores the backend-specific plot
        object/s, which can be retrieved with the Plot.fig attribute. These
        objects can then be used to further customize the resulting plot, using
        backend-specific commands. For example, MatplotlibBackend stores a tuple
        (figure, axes).
    
    * support_plotgrid: (class attribute, boolean) if True it means the backend
        is able to generate `PlotGrid` objects. Please, look at 
        `MatplotlibBackend` as an example of a backend supporting `PlotGrid`.

    
    The arguments for the constructor Plot must be subclasses of BaseSeries.

    Any global option can be specified as a keyword argument. The global options
    for a figure are:

    - title : str
    - xlabel : str
    - ylabel : str
    - zlabel : str
    - legend : bool
    - xscale : {'linear', 'log'}
    - yscale : {'linear', 'log'}
    - grid : bool
    - axis_center : tuple of two floats or {'center', 'auto'}
    - xlim : tuple of two floats
    - ylim : tuple of two floats
    - zlim : tuple of two floats
    - aspect : tuple of two floats or {'auto'}
    - backend : a subclass of Plot
    - size : optional tuple of two floats, (width, height); default: None

    Note that a backend migh not use some option!

    Some data series support additional aesthetics or options. However, a 
    backend might not be able to use them. In particular:

    ListSeries, LineOver1DRangeSeries, Parametric2DLineSeries,
    Parametric3DLineSeries support the following:

    - line_color : string, or float, or function, optional
        Specifies the color for the plot, which depends on the backend being
        used.

        For example, if ``MatplotlibBackend`` is being used, then
        Matplotlib string colors are acceptable ("red", "r", "cyan", "c", ...).
        Alternatively, we can use a float number `0 < color < 1` wrapped in a
        string (for example, `line_color="0.5"`) to specify grayscale colors.
        Alternatively, We can specify a function returning a single
        float value: this will be used to apply a color-loop (for example,
        `line_color=lambda x: math.cos(x)`).

        Note that by setting line_color, it would be applied simultaneously
        to all the series.
    
    SurfaceOver2DRangeSeries, ParametricSurfaceSeries support the following:

    - syrface_color : string, or float, or function, optional
        Identical to line_color, but it applied to the surface.
    
    See also
    ========

    MatplotlibBackend, PlotlyBackend, BokehBackend, K3DBackend, MayaviBackend
    """

    # set the name of the plotting library being used. This is required in order
    # to convert any colormap to the specified plotting library.
    _library = ""

    # Set it to True in the subclasses if they are able to generate plot grids.
    # Also, clearly states in the docstring of the backend if it supports
    # plotgrids or not
    support_plotgrid = False

    # list of colors to be used in line plots or solid color surfaces.
    # It can also be an instance of matplotlib's ListedColormap.
    colorloop = cm.tab10

    # child backends should provide a list of color maps to render surfaces.
    colormaps = []

    # child backends should provide a list of cyclic color maps to render 
    # complex series (the phase/argument ranges over [-pi, pi]).
    cyclic_colormaps = []

    # pi number is used in all backends to set the ranges for the colorbars in
    # complex plot. It is defined here for commodity, rather than importing 
    # math or numpy on each backend.
    pi = np.pi

    def __new__(cls, *args, **kwargs):
        backend = cls._get_backend(kwargs)
        return backend(*args, **kwargs)

    @classmethod
    def _get_backend(cls, kwargs):
        backend = kwargs.get("backend", "matplotlib")
        if not ((type(backend) == type) and issubclass(backend, cls)):
            raise TypeError(
                "backend must be a subclass of Plot")
        return backend

    def __init__(self, *args, **kwargs):
        # Options for the graph as a whole.
        # The possible values for each option are described in the docstring of
        # Plot. They are based purely on convention, no checking is done.
        self.title = kwargs.get("title", None)
        self.xlabel = kwargs.get("xlabel", None)
        self.ylabel = kwargs.get("ylabel", None)
        self.zlabel = kwargs.get("zlabel", None)
        self.aspect = kwargs.get("aspect", "auto")
        self.axis_center = kwargs.get("axis_center", "auto")
        self.grid = kwargs.get("grid", True)
        self.xscale = kwargs.get("xscale", "linear")
        self.yscale = kwargs.get("yscale", "linear")
        self.zscale = kwargs.get("zscale", "linear")
        
        # Contains the data objects to be plotted. The backend should be smart
        # enough to iterate over this list.
        self._series = []
        self._series.extend(args)

        # auto-legend: if more than 1 data series has been provided and the user
        # has not set legend=False, then show the legend for better clarity.
        self.legend = kwargs.get("legend", None)
        if self.legend is None:
            self.legend = False
            if len(self._series) > 1:
                self.legend = True

        # Objects used to render/display the plots, which depends on the 
        # plotting library.
        self._fig = None

        is_real = \
            lambda lim: all(getattr(i, 'is_real', True) for i in lim)
        is_finite = \
            lambda lim: all(getattr(i, 'is_finite', True) for i in lim)

        # reduce code repetition
        def check_and_set(t_name, t):
            if t:
                if not is_real(t):
                    raise ValueError(
                    "All numbers from {}={} must be real".format(t_name, t))
                if not is_finite(t):
                    raise ValueError(
                    "All numbers from {}={} must be finite".format(t_name, t))
                setattr(self, t_name, (float(t[0]), float(t[1])))

        self.xlim = None
        check_and_set("xlim", kwargs.get("xlim", None))
        self.ylim = None
        check_and_set("ylim", kwargs.get("ylim", None))
        self.zlim = None
        check_and_set("zlim", kwargs.get("zlim", None))
        self.size = None
        check_and_set("size", kwargs.get("size", None))
    
        # PlotGrid-specific attributes.
        self.subplots = kwargs.get("subplots", None)
        if self.subplots is not None:
            self._series = []
            for p in self.subplots:
                self._series.append(p.series)
        self.nrows = kwargs.get("nrows", 1)
        self.ncols = kwargs.get("ncols", 1)
    
        # make custom keywords available inside self
        self._kwargs = kwargs

        # The user can choose to use the standard color map loop, or set/provide
        # a solid color loop (for the surface color).
        self._use_cm = kwargs.get("use_cm", True)
    
    def _init_cyclers(self):
        """ Create infinite loop iterators over the provided color maps. """

        if not isinstance(self.colorloop, (list, tuple)):
            # assume it is a matplotlib's ListedColormap
            self.colorloop = self.colorloop.colors
        self._cl = cycle(self.colorloop)

        colormaps = [convert_colormap(cm, self._library) for cm
                in self.colormaps]
        self._cm = cycle(colormaps)
        cyclic_colormaps = [convert_colormap(cm, self._library) for cm
                in self.cyclic_colormaps]
        self._cyccm = cycle(cyclic_colormaps)
    
    def _get_mode(self):
        """ Verify which environment is used to run the code.

        Returns
        =======
            mode : int
                0 - the code is running on Jupyter Notebook or qtconsole
                1 - terminal running IPython
                2 - other type (?)
                3 - probably standard Python interpreter

        # TODO: detect if we are running in Jupyter Lab.
        """
        
        # https://stackoverflow.com/questions/15411967/how-can-i-check-if-code-is-executed-in-the-ipython-notebook
        try:
            shell = get_ipython().__class__.__name__
            if shell == 'ZMQInteractiveShell':
                return 0   # Jupyter notebook or qtconsole
            elif shell == 'TerminalInteractiveShell':
                return 1  # Terminal running IPython
            else:
                return 2  # Other type (?)
        except NameError:
            return 3      # Probably standard Python interpreter
    
    # def _get_abs_arg(self, z):
    #     """ Compute the absolute value and the argument of the provided
    #     complex number.
    #     """
    #     return np.absolute(z), np.angle(z)
    
    def _get_image(self, s, rgba=False, n=100):
        x, y, z, magn, angle = s.get_data()
        colors = (get_srgb1(z, s.alpha, s.colorspace) * 255).astype(np.uint8)
 
        img = np.zeros((*x.shape, 3) if not rgba else x.shape, dtype=np.uint32)
        pixel = img
        if rgba:
            pixel = img.view(dtype=np.uint8).reshape((*x.shape, 4))

        for i in range(s.n1):
            for j in range(s.n2):
                pixel[j, i] = colors[j, i] if not rgba else [*colors[j, i], 255]
        
        # compute the chroma colors to be displayed on the colorbar
        # from -pi to pi by discretizing a complex unit-circle of radius 1
        zn = 1 * np.exp(1j * np.linspace(0, 2 * np.pi, n))
        discr = np.linspace(0, 1, n)
        chroma_colors = get_srgb1(zn, s.alpha, s.colorspace)
        chroma_colors = (chroma_colors * 255).astype(np.uint8)
        # shift the argument from [0, 2*pi] to [-pi, pi]
        chroma_colors = np.roll(chroma_colors, int(len(chroma_colors) / 2), axis=0)
        print("_get_image", x.shape, y.shape, z.shape)
        return x, y, np.dstack([magn, angle]), img, discr, chroma_colors

    def _get_pixels(self, s, interval_list):
        """ Create the necessary data to visualize a Bokeh/Plotly Heatmap.
        Heatmap can be thought as an image composed of pixels, each one having
        a different color value.

        Parameters
        ==========
            s : ImplicitSeries
                It will be used to access to attributes of the series.
            interval_list : list
                The already computed interval_list
        
        Returns
        =======
            xarr, yarr : 1D np.ndarrays
                Discretization along the x and y axis
            pixels : 2D np.ndarray (n x n)
                The computed matrix to be used as the heatmap
        """

        # TODO: this approach is incorrect: with adaptive=True, s.n is not the
        # correct discretization parameter. Is it even possible to use Bokeh/
        # Plotly heatmaps with non-uniform discretization steps? 
        # Anyway, when depth>0, the pixels are much more refined than n=300.
        n = s.n
        dx = (s.end_x - s.start_x) / n
        dy = (s.end_y - s.start_y) / n
        xarr = np.linspace(s.start_x, s.end_x, n)
        yarr = np.linspace(s.start_y, s.end_y, n)

        pixels = np.zeros((n, n), dtype=np.dtype('b'))
        if len(interval_list):
            for intervals in interval_list:
                intervalx = intervals[0]
                intervaly = intervals[1]
                sx, ex = intervalx.start, intervalx.end
                sy, ey = intervaly.start, intervaly.end
                istart, iend = int((sx - s.start_x) / dx), int((ex - s.start_x) / dx)
                jstart, jend = int((sy - s.start_y) / dy), int((ey - s.start_y) / dy)
                pixels[jstart:jend, istart:iend] = 1
        return xarr, yarr, pixels

    @property
    def fig(self):
        """ Returns the objects used to render/display the plots, which depends
        on the backend (hence the plotting library). For example, 
        MatplotlibBackend will return a tuple: (figure, axes). Other plotting
        libraries may return a single object.
        """
        return self._fig
    
    @property
    def series(self):
        """ Returns the series associated to the current plot.
        """
        return self._series
    
    def _update_interactive(self, params):
        """ Implement the logic to update the data generated by
        InteractiveSeries.
        """
        raise NotImplementedError

    def show(self):
        """ Implement the functionalities to display the plot.
        """
        raise NotImplementedError

    def save(self, path, **kwargs):
        """ Implement the functionalities to save the plot.

        Parameters
        ==========

            path : str
                File path with extension.
            
            kwargs : dict
                Optional backend-specific parameters.
        """
        raise NotImplementedError

    def close(self):
        """ Implement the functionalities to close the plot.
        """
        raise NotImplementedError

    def __str__(self):
        series_strs = [('[%d]: ' % i) + str(s)
                       for i, s in enumerate(self._series)]
        return 'Plot object containing:\n' + '\n'.join(series_strs)

    def __getitem__(self, index):
        return self._series[index]

    def __setitem__(self, index, *args):
        if len(args) == 1 and isinstance(args[0], BaseSeries):
            self._series[index] = args

    def __delitem__(self, index):
        del self._series[index]
    
    def __add__(self, other):
        if not isinstance(other, Plot):
            raise TypeError(
            "Both sides of the `+` operator must be instances of the Plot " +
            "class.\n Received: {} + {}".format(type(self), type(other)))
        return self._do_sum(other)
        
    def __radd__(self, other):
        if not isinstance(other, Plot):
            raise TypeError(
            "Both sides of the `+` operator must be instances of the Plot " +
            "class.\n Received: {} + {}".format(type(self), type(other)))
        return other._do_sum(self)
    
    def _do_sum(self, other):
        """ Differently from Plot.extend, this method creates a new plot object,
        which uses the series of both plots and merges the _kwargs dictionary
        of `self` with the one of `other`.
        """
        series = []
        series.extend(self.series)
        series.extend(other.series)
        kwargs = merge({}, self._kwargs, other._kwargs)
        return type(self)(*series, **kwargs)

    def append(self, arg):
        """Adds an element from a plot's series to an existing plot.

        Examples
        ========

        Consider two ``Plot`` objects, ``p1`` and ``p2``. To add the
        second plot's first series object to the first, use the
        ``append`` method, like so:

        .. plot::
           :format: doctest
           :include-source: True

           >>> from sympy import symbols
           >>> from sympy.plotting import plot
           >>> x = symbols('x')
           >>> p1 = plot(x*x, show=False)
           >>> p2 = plot(x, show=False)
           >>> p1.append(p2[0])
           >>> p1
           Plot object containing:
           [0]: cartesian line: x**2 for x over (-10.0, 10.0)
           [1]: cartesian line: x for x over (-10.0, 10.0)
           >>> p1.show()

        See Also
        ========

        extend

        """
        if isinstance(arg, BaseSeries):
            self._series.append(arg)
            # auto legend
            if len(self._series) > 1:
                    self.legend = True
        else:
            raise TypeError('Must specify element of plot to append.')

    def extend(self, arg):
        """Adds all series from another plot.

        Examples
        ========

        Consider two ``Plot`` objects, ``p1`` and ``p2``. To add the
        second plot to the first, use the ``extend`` method, like so:

        .. plot::
           :format: doctest
           :include-source: True

           >>> from sympy import symbols
           >>> from sympy.plotting import plot
           >>> x = symbols('x')
           >>> p1 = plot(x**2, show=False)
           >>> p2 = plot(x, -x, show=False)
           >>> p1.extend(p2)
           >>> p1
           Plot object containing:
           [0]: cartesian line: x**2 for x over (-10.0, 10.0)
           [1]: cartesian line: x for x over (-10.0, 10.0)
           [2]: cartesian line: -x for x over (-10.0, 10.0)
           >>> p1.show()

        """
        if isinstance(arg, Plot):
            self._series.extend(arg._series)
        elif is_sequence(arg) and all([isinstance(a, BaseSeries) for a in arg]):
            self._series.extend(arg)
        else:
            raise TypeError('Expecting Plot or sequence of BaseSeries')
        # auto legend
        if len(self._series) > 1:
                self.legend = True

class PlotGrid:
    """This class helps to plot subplots from already created sympy plots
    in a single figure. The success of the operation depends on the backend
    being used: for example, MatplotlibBackend is able to generate plotgrids,
    but other backends may not.

    Examples
    ========

    .. plot::
       :context: close-figs
       :format: doctest
       :include-source: True

        >>> from sympy import symbols
        >>> from sympy.plotting import plot, plot3d, PlotGrid
        >>> x, y = symbols('x, y')
        >>> p1 = plot(x, x**2, x**3, (x, -5, 5))
        >>> p2 = plot((x**2, (x, -6, 6)), (x, (x, -5, 5)))
        >>> p3 = plot(x**3, (x, -5, 5))
        >>> p4 = plot3d(x*y, (x, -5, 5), (y, -5, 5))

    Plotting vertically in a single line:

    .. plot::
       :context: close-figs
       :format: doctest
       :include-source: True

        >>> PlotGrid(2, 1 , p1, p2)
        PlotGrid object containing:
        Plot[0]:Plot object containing:
        [0]: cartesian line: x for x over (-5.0, 5.0)
        [1]: cartesian line: x**2 for x over (-5.0, 5.0)
        [2]: cartesian line: x**3 for x over (-5.0, 5.0)
        Plot[1]:Plot object containing:
        [0]: cartesian line: x**2 for x over (-6.0, 6.0)
        [1]: cartesian line: x for x over (-5.0, 5.0)

    Plotting horizontally in a single line:

    .. plot::
       :context: close-figs
       :format: doctest
       :include-source: True

        >>> PlotGrid(1, 3 , p2, p3, p4)
        PlotGrid object containing:
        Plot[0]:Plot object containing:
        [0]: cartesian line: x**2 for x over (-6.0, 6.0)
        [1]: cartesian line: x for x over (-5.0, 5.0)
        Plot[1]:Plot object containing:
        [0]: cartesian line: x**3 for x over (-5.0, 5.0)
        Plot[2]:Plot object containing:
        [0]: cartesian surface: x*y for x over (-5.0, 5.0) and y over (-5.0, 5.0)

    Plotting in a grid form:

    .. plot::
       :context: close-figs
       :format: doctest
       :include-source: True

        >>> PlotGrid(2, 2, p1, p2 ,p3, p4)
        PlotGrid object containing:
        Plot[0]:Plot object containing:
        [0]: cartesian line: x for x over (-5.0, 5.0)
        [1]: cartesian line: x**2 for x over (-5.0, 5.0)
        [2]: cartesian line: x**3 for x over (-5.0, 5.0)
        Plot[1]:Plot object containing:
        [0]: cartesian line: x**2 for x over (-6.0, 6.0)
        [1]: cartesian line: x for x over (-5.0, 5.0)
        Plot[2]:Plot object containing:
        [0]: cartesian line: x**3 for x over (-5.0, 5.0)
        Plot[3]:Plot object containing:
        [0]: cartesian surface: x*y for x over (-5.0, 5.0) and y over (-5.0, 5.0)

    """
    def __init__(self, nrows, ncolumns, *args, **kwargs):
        """
        Parameters
        ==========

        nrows :
            The number of rows that should be in the grid of the
            required subplot.
        ncolumns :
            The number of columns that should be in the grid
            of the required subplot.

        nrows and ncolumns together define the required grid.

        Arguments
        =========

        A list of predefined plot objects entered in a row-wise sequence
        i.e. plot objects which are to be in the top row of the required
        grid are written first, then the second row objects and so on

        Keyword arguments
        =================

        show : Boolean
            The default value is set to ``True``. Set show to ``False`` and
            the function will not display the subplot. The returned instance
            of the ``PlotGrid`` class can then be used to save or display the
            plot by calling the ``save()`` and ``show()`` methods
            respectively.
        size : (float, float), optional
            A tuple in the form (width, height) in inches to specify the size of
            the overall figure. The default value is set to ``None``, meaning
            the size will be set by the default backend.
        """
        self.nrows = nrows
        self.ncols = ncolumns
        self.args = args

        # Since each backend could implement different attributes, if we were
        # to instantiate a PlotGrid starting from plots generated with different
        # backends, chances are an AttributeError would be raised. Hence, all
        # plots must be generated with the same backend, which should also
        # support PlotGrid
        backends = set()
        for a in args:
            backends.add(type(a))
        if len(backends) > 1:
            raise TypeError(
                "PlotGrid requires the provided plots to be generated by " +
                "the same backend.")
        backend = list(backends)[0]
        if not backend.support_plotgrid:
            raise ValueError(
                "{} does not support PlotGrid.".format(backend))
        
        self._backend = backend(nrows=self.nrows, ncols=self.ncols,
                subplots=args, **kwargs)
        
        if kwargs.get("show", True):
            self.show()

    @property
    def fig(self):
        return self._backend.fig

    def show(self):
        """ Display the current plot.
        """
        self._backend.show()

    def save(self, path, **kwargs):
        """ Save the current plot.

        Parameters
        ==========

            path : str
                File path with extension.
            
            kwargs : dict
                Optional backend-specific parameters.
        """
        self._backend.save(path)
    
    def close(self):
        """ Close the current plot.
        """
        self._backend.close()

    def __str__(self):
        plot_strs = [('Plot[%d]:' % i) + str(plot)
                      for i, plot in enumerate(self.args)]

        return 'PlotGrid object containing:\n' + '\n'.join(plot_strs)<|MERGE_RESOLUTION|>--- conflicted
+++ resolved
@@ -31,13 +31,10 @@
 from matplotlib import cm
 from sympy.utilities.iterables import is_sequence
 from spb.series import BaseSeries
-<<<<<<< HEAD
 from mergedeep import merge
-=======
 from spb.backends.utils import convert_colormap
 from cplot import get_srgb1
 
->>>>>>> 3bc208d2
 
 class Plot:
     """Base class for all backends. A backend represents the plotting library,
