--- conflicted
+++ resolved
@@ -216,30 +216,14 @@
             #     s.is_3Dsurface, s.is_domain_coloring)
             if s.is_2Dline:
                 line_kw = self._kwargs.get("line_kw", dict())
-<<<<<<< HEAD
-                if s.is_parametric and self._use_cm:
-                    # NOTE: Plotly is currently unable to plot 2D gradient line.
-                    # here we use gradient markers to visualize the range of the
-                    # parameter.
-                    u = s.discretized_var
-=======
                 if s.is_parametric:
                     x, y, param = s.get_data()
                     # TODO: show the colorbar with the u parameter
->>>>>>> 3bc208d2
                     lkw = dict(
                         name = s.label,
                         line_color = next(self._cl),
                         mode = "lines+markers" if not s.is_point else "markers",
                         marker = dict(
-<<<<<<< HEAD
-                            color = u,
-                            size = 6,
-                            colorscale = next(self._cm),
-                            showscale = self.legend,
-                            colorbar = self._create_colorbar(ii, s.label, True)
-                        ))
-=======
                             color = param,
                             colorscale = (next(self._cm) if not s.is_complex 
                                     else next(self._cyccm)),
@@ -252,29 +236,17 @@
                             "x: %{x}<br />y: %{y}<br />Arg: %{customdata}"
                         )
                     )
->>>>>>> 3bc208d2
                     self._fig.add_trace(
                         go.Scatter(x = x, y = y, **merge({}, lkw, line_kw)))
                 else:
                     x, y = s.get_data()
                     lkw = dict(
-<<<<<<< HEAD
                         name = s.label,
-                        mode = "lines",
+                        mode = "lines" if not s.is_point else "markers",
                         line_color = next(self._cl)
                     )
                     self._fig.add_trace(
                         go.Scatter(x = x, y = y, **merge({}, lkw, line_kw)))
-=======
-                        mode = "lines" if not s.is_point else "markers",
-                        line_color = next(self._cl)
-                    )
-                    self._fig.add_trace(
-                        go.Scatter(x = x, y = y, name = s.label, 
-                            **merge({}, lkw, line_kw))
-                    )
-                count += 1
->>>>>>> 3bc208d2
             elif s.is_3Dline:
                 x, y, z, param = s.get_data()
                 lkw = dict(
@@ -282,38 +254,18 @@
                     mode = "lines",
                     line = dict(
                         width = 4,
-<<<<<<< HEAD
                         colorscale = (next(self._cm) if self._use_cm 
                             else self._solid_colorscale()),
-                        color = u,
+                        color = param,
                         showscale = self.legend and self._use_cm,
                         colorbar = self._create_colorbar(ii, s.label, True)
-=======
-                        colorscale = next(self._cm),
-                        color = param,
-                        showscale = True,
-                        colorbar = dict(
-                            x = 1 + 0.1 * count,
-                            title = s.label,
-                            titleside = 'right',
-                        ),
->>>>>>> 3bc208d2
                     )
                 )
                 line_kw = self._kwargs.get("line_kw", dict())
                 self._fig.add_trace(
                     go.Scatter3d(
-<<<<<<< HEAD
                         x = x, y = y, z = z, **merge({}, lkw, line_kw)))
-            elif s.is_3Dsurface:
-                xx, yy, zz = s.get_data()
-=======
-                        x = x, y = y, z = z,
-                        name = s.label,
-                        **merge({}, lkw, line_kw)
-                    )
-                )
-                count += 1
+            
             elif s.is_3Dsurface and (not s.is_complex):
                 xx, yy, zz = s.get_data()
                 print("Plotly is_3Dsurface", xx.shape, yy.shape, zz.shape)
@@ -325,22 +277,11 @@
                     [1, col]
                 ]
                 colormap = next(self._cm) if not s.is_complex else next(self._cyccm)
->>>>>>> 3bc208d2
                 skw = dict(
                     name = s.label,
                     showscale = self.legend and show_3D_colorscales,
-<<<<<<< HEAD
                     colorbar = self._create_colorbar(ii, s.label),
-                    colorscale = (next(self._cm) if self._use_cm 
-                            else self._solid_colorscale())
-=======
-                    colorbar = dict(
-                        x = 1 + 0.1 * count,
-                        title = s.label,
-                        titleside = 'right',
-                    ),
                     colorscale = colormap if self._use_cm else colorscale
->>>>>>> 3bc208d2
                 )
                 
                 surface_kw = self._kwargs.get("surface_kw", dict())
@@ -384,19 +325,8 @@
                         showlabels = False,
                     ),
                     colorscale = next(self._cm),
-<<<<<<< HEAD
                     colorbar = self._create_colorbar(ii, s.label,
                             show_2D_vectors)
-=======
-                    colorbar = dict(
-                        title = s.label,
-                        titleside = 'right',
-                        # scale down the color bar to make room for legend
-                        len = 0.75 if (show_2D_vectors and self.legend) else 1,
-                        yanchor = "bottom", y=0,
-                        x = 1 + 0.1 * count,
-                    )
->>>>>>> 3bc208d2
                 )
                 # user-provided values
                 contour_kw = self._kwargs.get("contour_kw", dict())
