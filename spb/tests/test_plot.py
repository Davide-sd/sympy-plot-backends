--- conflicted
+++ resolved
@@ -17,15 +17,12 @@
 from sympy.testing.pytest import skip, raises, warns
 from sympy.utilities import lambdify as lambdify_
 
-<<<<<<< HEAD
-=======
 # use MatplotlibBackend for the tests
 from spb.defaults import set_defaults, cfg
 cfg["backend_2D"] = "matplotlib"
 cfg["backend_3D"] = "matplotlib"
 set_defaults(cfg)
 
->>>>>>> ef61c943
 unset_show()
 
 
