--- conflicted
+++ resolved
@@ -71,11 +71,7 @@
     assert isinstance(s, Parametric2DLineSeries)
     assert s.expr == (cos(x), sin(x))
     assert s.ranges[0] == (default_range(x) if not rang else r)
-<<<<<<< HEAD
     assert s.get_label(False) == ("x" if not label else label)
-=======
-    assert s.get_label(False) == "x" if not label else label
->>>>>>> 50d0a96b
     assert s.rendering_kw == ({} if not rkw else rkw)
     assert s.n[0] == (1000 if not n else n)
     assert s.is_interactive == (len(s.params) > 0)
@@ -153,15 +149,6 @@
     assert all(t.expr == expected_expr for t in series)
     assert all(t.get_label(False) == (str(expr) if not label else label) for t in series)
     s = series[0]
-<<<<<<< HEAD
-    assert (s.ranges[0] == (default_range(x) if not range1 else r1)) or \
-        (s.ranges[0] == (default_range(y) if not range1 else r1))
-    assert (s.ranges[1] == (default_range(y) if not range2 else r2)) or \
-        (s.ranges[1] == (default_range(x) if not range2 else r2))
-    assert s.rendering_kw == ({} if not rkw else rkw)
-    assert s.color == color
-    assert all(t == (100 if not n else n) for t in s.n[:2])
-=======
     assert (s.ranges[0] == (default_range(x) if not range_x else r1)) or \
         (s.ranges[0] == (default_range(y) if not range_x else r1))
     assert (s.ranges[1] == (default_range(y) if not range_y else r2)) or \
@@ -169,20 +156,10 @@
     assert s.rendering_kw == ({} if not rkw else rkw)
     assert s.color == color
     assert all(t == (100 if not n else n) for t in s.n[:-1])
->>>>>>> 50d0a96b
     assert s.is_interactive == (len(s.params) > 0)
     assert s.params == ({} if not params else params)
     if border_color:
         s = series[1]
-<<<<<<< HEAD
-        assert (s.ranges[0] == (default_range(x) if not range1 else r1)) or \
-            (s.ranges[0] == (default_range(y) if not range1 else r1))
-        assert (s.ranges[1] == (default_range(y) if not range2 else r2)) or \
-            (s.ranges[1] == (default_range(x) if not range2 else r2))
-        assert s.rendering_kw == {}
-        assert s.color == border_color
-        assert all(t == (100 if not n else n) for t in s.n[:2])
-=======
         assert (s.ranges[0] == (default_range(x) if not range_x else r1)) or \
             (s.ranges[0] == (default_range(y) if not range_x else r1))
         assert (s.ranges[1] == (default_range(y) if not range_y else r2)) or \
@@ -190,7 +167,6 @@
         assert s.rendering_kw == {}
         assert s.color == border_color
         assert all(t == (100 if not n else n) for t in s.n[:-1])
->>>>>>> 50d0a96b
         assert s.is_interactive == (len(s.params) > 0)
         assert s.params == ({} if not params else params)
 
@@ -223,15 +199,6 @@
     s = series[0]
     assert isinstance(s, ContourSeries)
     assert s.expr == cos(x*y)
-<<<<<<< HEAD
-    assert (s.ranges[0] == (default_range(x) if not range1 else r1)) or \
-        (s.ranges[0] == (default_range(y) if not range1 else r1))
-    assert (s.ranges[1] == (default_range(y) if not range2 else r2)) or \
-        (s.ranges[1] == (default_range(x) if not range2 else r2))
-    assert s.get_label(False) == ("cos(x*y)" if not label else label)
-    assert s.rendering_kw == ({} if not rkw else rkw)
-    assert all(t == (100 if not n else n) for t in s.n[:2])
-=======
     assert (s.ranges[0] == (default_range(x) if not range_x else r1)) or \
         (s.ranges[0] == (default_range(y) if not range_x else r1))
     assert (s.ranges[1] == (default_range(y) if not range_y else r2)) or \
@@ -239,7 +206,6 @@
     assert s.get_label(False) == ("cos(x*y)" if not label else label)
     assert s.rendering_kw == ({} if not rkw else rkw)
     assert all(t == (100 if not n else n) for t in s.n[:-1])
->>>>>>> 50d0a96b
     assert s.is_interactive == (len(s.params) > 0)
     assert s.params == ({} if not params else params)
 
@@ -256,11 +222,7 @@
     assert len(series) == 1
     s = series[0]
     assert isinstance(s, List2DSeries)
-<<<<<<< HEAD
-    assert s.get_label(False) == label
-=======
     assert s.get_label(False) == ("" if label is None else label)
->>>>>>> 50d0a96b
     assert s.rendering_kw == ({} if not rkw else {"color": "r"})
 
 
@@ -296,9 +258,6 @@
     assert s.is_filled == fill
     assert s.rendering_kw == ({} if not rkw else rkw)
     assert s.is_interactive == (len(s.params) > 0)
-<<<<<<< HEAD
-    assert s.params == ({} if not params else params)
-=======
     assert s.params == ({} if not params else params)
 
 
@@ -325,4 +284,3 @@
         xx, yy = s.get_data()
         assert np.allclose(xx, (1, 1))
         assert np.allclose(yy, (2, 6))
->>>>>>> 50d0a96b
