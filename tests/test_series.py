import pytest
from pytest import raises, warns
from spb.series import (
    LineOver1DRangeSeries, Parametric2DLineSeries, Parametric3DLineSeries,
    SurfaceOver2DRangeSeries, ContourSeries, ParametricSurfaceSeries,
    ImplicitSeries, Implicit3DSeries, RiemannSphereSeries,
    Vector2DSeries, Vector3DSeries, SliceVector3DSeries,
    ComplexSurfaceSeries, ComplexDomainColoringSeries,
    ComplexPointSeries, Geometry2DSeries, Geometry3DSeries,
    PlaneSeries, List2DSeries, List3DSeries, AbsArgLineSeries,
    ColoredLineOver1DRangeSeries,
    HVLineSeries, Arrow2DSeries, Arrow3DSeries, RootLocusSeries,
    SGridLineSeries, ZGridLineSeries, PoleZeroSeries, SystemResponseSeries,
    ColoredSystemResponseSeries, NyquistLineSeries,
    NicholsLineSeries, NyquistLineSeries, SystemResponseSeries
)
from spb.series.base import _set_discretization_points
from spb import plot3d_spherical
from sympy.abc import j, k, l, d, s, x, y
from sympy import (
    latex, exp, symbols, Tuple, I, pi, sin, cos, tan, log, sqrt, oo,
    re, im, arg, frac, Plane, Circle, Point, Sum, S, Abs, lambdify,
    Function, dsolve, Eq, Ynm, floor, Ne, Piecewise, hyper, nsolve,
    Polygon, Line, Segment, Point3D, Line3D, Expr, Ellipse, ceiling,
    factorial
)
from sympy.physics.control import TransferFunction
from sympy.vector import CoordSys3D, gradient
from sympy.external import import_module
import numpy as np

ct = import_module("control")
scipy = import_module("scipy")
plotly = import_module("plotly")
pn = import_module("panel")
ipy = import_module("ipywidgets")

# NOTE:
#
# These tests are meant to verify that the data series generates the expected
# numerical data.
#
# If your issue is related to the processing and generation of *Series
# objects, consider adding tests to tests/graphics/ or to
# tests/plot_functions/.
# If your issue is related to a particular keyword affecting a backend
# behaviour, consider adding tests to tests/backends/test_*.py
#

tf1 = (s**2 - 4) / (s**3 + 2*s - 3)
tf2 = TransferFunction.from_rational_expression(tf1)


@pytest.mark.filterwarnings("ignore::RuntimeWarning")
def test_detect_poles():
    x, u = symbols("x, u")

    s1 = LineOver1DRangeSeries(
        tan(x), (x, -pi, pi),
        n=1000,
        detect_poles=False
    )
    xx1, yy1 = s1.get_data()
    s2 = LineOver1DRangeSeries(
        tan(x), (x, -pi, pi),
        n=1000,
        detect_poles=True, eps=0.01
    )
    xx2, yy2 = s2.get_data()
    # eps is too small: doesn't detect any poles
    s3 = LineOver1DRangeSeries(
        tan(x), (x, -pi, pi),
        n=1000,
        detect_poles=True, eps=1e-06
    )
    xx3, yy3 = s3.get_data()

    assert np.allclose(xx1, xx2) and np.allclose(xx1, xx3)
    assert not np.any(np.isnan(yy1))
    assert not np.any(np.isnan(yy3))
    assert np.any(np.isnan(yy2))

    with warns(
        UserWarning,
        match="NumPy is unable to evaluate with complex numbers some of",
    ):
        s1 = LineOver1DRangeSeries(
            frac(x), (x, -10, 10),
            n=1000,
            detect_poles=False
        )
        xx1, yy1 = s1.get_data()
        s2 = LineOver1DRangeSeries(
            frac(x), (x, -10, 10),
            n=1000,
            detect_poles=True, eps=0.05
        )
        s3 = LineOver1DRangeSeries(
            frac(x), (x, -10, 10),
            n=1000,
            detect_poles="symbolic"
        )
        xx1, yy1 = s1.get_data()
        xx2, yy2 = s2.get_data()
        xx3, yy3 = s3.get_data()
        assert np.allclose(xx1, xx2) and np.allclose(xx1, xx3)
        assert not np.any(np.isnan(yy1))
        assert np.any(np.isnan(yy2)) and np.any(np.isnan(yy2))
        assert not np.allclose(yy1, yy2, equal_nan=True)
        assert len(s3.poles_locations) == 21

    s1 = LineOver1DRangeSeries(
        tan(u * x), (x, -pi, pi),
        params={u: 1},
        n=1000,
        detect_poles=False,
    )
    xx1, yy1 = s1.get_data()
    s2 = LineOver1DRangeSeries(
        tan(u * x), (x, -pi, pi),
        params={u: 1},
        n=1000,
        detect_poles=True, eps=0.01,
    )
    xx2, yy2 = s2.get_data()
    # eps is too small: doesn't detect any poles
    s3 = LineOver1DRangeSeries(
        tan(u * x), (x, -pi, pi),
        params={u: 1},
        n=1000,
        detect_poles=True, eps=1e-06,
    )
    xx3, yy3 = s3.get_data()

    assert np.allclose(xx1, xx2) and np.allclose(xx1, xx3)
    assert not np.any(np.isnan(yy1))
    assert not np.any(np.isnan(yy3))
    assert np.any(np.isnan(yy2))

    s1 = Parametric2DLineSeries(
        1 / cos(x), 1 / sin(x), (x, 1e-05, 2*pi),
        detect_poles=False, n=1000)
    s2 = Parametric2DLineSeries(
        1 / cos(x), 1 / sin(x), (x, 1e-05, 2*pi),
        detect_poles=True, n=1000)
    xx1, yy1, pp1 = s1.get_data()
    xx2, yy2, pp2 = s2.get_data()
    assert not np.isnan(xx1).any()
    assert not np.isnan(yy1).any()
    assert not np.isnan(pp1).any()
    assert np.isnan(xx2).any()
    assert np.isnan(yy2).any()
    assert not np.isnan(pp2).any()

    with warns(
        UserWarning,
        match="NumPy is unable to evaluate with complex numbers some of",
    ):
        u, v = symbols("u, v", real=True)
        n = S(1) / 3
        f = (u + I * v) ** n
        r, i = re(f), im(f)
        s1 = Parametric2DLineSeries(
            r.subs(u, -2), i.subs(u, -2), (v, -2, 2),
            n=1000,
            detect_poles=False,
        )
        s2 = Parametric2DLineSeries(
            r.subs(u, -2), i.subs(u, -2), (v, -2, 2),
            n=1000,
            detect_poles=True,
        )
        xx1, yy1, pp1 = s1.get_data()
        assert not np.isnan(yy1).any()
        xx2, yy2, pp2 = s2.get_data()
        assert np.isnan(yy2).any()

    with warns(
        UserWarning,
        match="NumPy is unable to evaluate with complex numbers some of",
    ):
        f = (x * u + x * I * v) ** n
        r, i = re(f), im(f)
        s1 = Parametric2DLineSeries(
            r.subs(u, -2), i.subs(u, -2), (v, -2, 2),
            params={x: 1},
            n1=1000,
            detect_poles=False,
        )
        xx1, yy1, pp1 = s1.get_data()
        assert not np.isnan(yy1).any()
        s2 = Parametric2DLineSeries(
            r.subs(u, -2), i.subs(u, -2), (v, -2, 2),
            params={x: 1},
            n1=1000,
            detect_poles=True,
        )
        xx2, yy2, pp2 = s2.get_data()
        assert np.isnan(yy2).any()


@pytest.mark.filterwarnings("ignore:NumPy is unable to evaluate with complex numbers some of the functions")
def test_detect_poles_symbolic_warning():
    # the detect_poles="symbolic" algorithm relies on
    # sympy.calculus.util.continuous_domain
    # There are SymPy functions that are not yet implemented in
    # continuous_domain.
    # Rather than stopping the execution with an error, it should
    # raise a warning.

    x = symbols("x")
    expr = (floor(x) + S.Half) / (1 - (x - S.Half) ** 2)
    s = LineOver1DRangeSeries(expr, (x, -3.5, 3.5), detect_poles="symbolic")
    with warns(
        UserWarning,
        match="Unable to apply the symbolic poles detection algorithm",
    ):
        s.get_data()


def test_number_discretization_points():
    # verify that the different ways to set the number of discretization
    # points are consistent with each other.
    x, y, z = symbols("x:z")

    for pt in [
        LineOver1DRangeSeries, Parametric2DLineSeries, Parametric3DLineSeries
    ]:
        kw1 = _set_discretization_points({"n": 10}, pt)
        kw2 = _set_discretization_points({"n": [10, 20, 30]}, pt)
        kw3 = _set_discretization_points({"n1": 10}, pt)
        assert all(("n1" in kw) and kw["n1"] == 10 for kw in [kw1, kw2, kw3])

    for pt in [
        SurfaceOver2DRangeSeries, ContourSeries, ParametricSurfaceSeries,
        ComplexSurfaceSeries, ComplexDomainColoringSeries, Vector2DSeries,
        ImplicitSeries,
    ]:
        kw1 = _set_discretization_points({"n": 10}, pt)
        kw2 = _set_discretization_points({"n": [10, 20, 30]}, pt)
        kw3 = _set_discretization_points({"n1": 10, "n2": 20}, pt)
        assert kw1["n1"] == kw1["n2"] == 10
        assert all((kw["n1"] == 10) and (kw["n2"] == 20) for kw in [kw2, kw3])

    for pt in [Vector3DSeries, SliceVector3DSeries, Implicit3DSeries]:
        kw1 = _set_discretization_points({"n": 10}, pt)
        kw2 = _set_discretization_points({"n": [10, 20, 30]}, pt)
        kw3 = _set_discretization_points({"n1": 10, "n2": 20, "n3": 30}, pt)
        assert kw1["n1"] == kw1["n2"] == kw1["n3"] == 10
        assert all(
            ((kw["n1"] == 10) and (kw["n2"] == 20) and (kw["n3"] == 30))
            for kw in [kw2, kw3]
        )

    # verify that line-related series can deal with large float number of
    # discretization points
    LineOver1DRangeSeries(
        cos(x), (x, -5, 5), n=1e04
    ).get_data()
    LineOver1DRangeSeries(
        cos(x), (x, -5, 5), n1=1e04
    ).get_data()
    AbsArgLineSeries(
        sqrt(x), (x, -5, 5), n=1e04
    ).get_data()


def test_list2dseries():
    xx = np.linspace(-3, 3, 10)
    yy1 = np.cos(xx)
    yy2 = np.linspace(-3, 3, 20)

    # same number of elements: everything is fine
    s = List2DSeries(xx, yy1)
    assert not s.is_parametric
    assert s.get_label() == ""
    # different number of elements: error
    raises(ValueError, lambda: List2DSeries(xx, yy2))

    # no color func: returns only x, y components and s in not parametric
    s = List2DSeries(xx, yy1, label="test")
    xxs, yys = s.get_data()
    assert np.allclose(xx, xxs)
    assert np.allclose(yy1, yys)
    assert not s.is_parametric
    assert s.get_label() == "test"

    # numbers will be converted to iterables
    s = List2DSeries(1, 2, label="test")
    xx, yy = s.get_data()
    assert (len(xx) == 1) and np.isclose(xx[0], 1)
    assert (len(yy) == 1) and np.isclose(yy[0], 2)


def test_list3dseries():
    zz1 = np.linspace(-3, 3, 10)
    xx = np.cos(zz1)
    yy = np.sin(zz1)
    zz2 = np.linspace(-3, 3, 20)

    # same number of elements: everything is fine
    s = List3DSeries(xx, yy, zz1)
    assert not s.is_parametric
    assert s.get_label() == ""
    # different number of elements: error
    raises(ValueError, lambda: List3DSeries(xx, yy, zz2))

    # no color func: returns only x, y components and s in not parametric
    s = List3DSeries(xx, yy, zz1, label="test")
    xxs, yys, zzs = s.get_data()
    assert np.allclose(xx, xxs)
    assert np.allclose(yy, yys)
    assert np.allclose(zz1, zzs)
    assert not s.is_parametric
    assert s.get_label() == "test"

    # numbers will be converted to iterables
    s = List3DSeries(1, 2, 3, label="test")
    xx, yy, zz = s.get_data()
    assert (len(xx) == 1) and np.isclose(xx[0], 1)
    assert (len(yy) == 1) and np.isclose(yy[0], 2)
    assert (len(zz) == 1) and np.isclose(zz[0], 3)


def test_complexpointseries():
    # verify that ComplexPointSeries returns the correct data depending on
    # the provided keyword arguments

    x = symbols("x")

    s = ComplexPointSeries([1 + 2 * I, 3 + 4 * I])
    xx, yy = s.get_data()
    assert s.is_point and (not s.is_parametric) and (not s.color_func)
    assert np.allclose(xx, [1, 3])
    assert np.allclose(yy, [2, 4])

    s = ComplexPointSeries([1 + x * I, 1 + x + 4 * I], params={x: 2})
    xx, yy = s.get_data()
    assert s.is_point and (not s.is_parametric) and (not s.color_func)
    assert np.allclose(xx, [1, 3])
    assert np.allclose(yy, [2, 4])


def test_interactive_vs_noninteractive():
    # verify that if a *Series class receives a `params` dictionary, it sets
    # is_interactive=True
    x, y, z, u, v = symbols("x, y, z, u, v")

    s = LineOver1DRangeSeries(cos(x), (x, -5, 5))
    assert not s.is_interactive
    s = LineOver1DRangeSeries(u * cos(x), (x, -5, 5), params={u: 1})
    assert s.is_interactive

    s = AbsArgLineSeries(cos(x), (x, -5, 5))
    assert not s.is_interactive
    s = AbsArgLineSeries(u * cos(x), (x, -5, 5), params={u: 1})
    assert s.is_interactive

    s = Parametric2DLineSeries(cos(x), sin(x), (x, -5, 5))
    assert not s.is_interactive
    s = Parametric2DLineSeries(
        u * cos(x), u * sin(x), (x, -5, 5),
        params={u: 1}
    )
    assert s.is_interactive

    s = Parametric3DLineSeries(cos(x), sin(x), x, (x, -5, 5))
    assert not s.is_interactive
    s = Parametric3DLineSeries(
        u * cos(x), u * sin(x), x, (x, -5, 5),
        params={u: 1}
    )
    assert s.is_interactive

    s = SurfaceOver2DRangeSeries(cos(x * y), (x, -5, 5), (y, -5, 5))
    assert not s.is_interactive
    s = SurfaceOver2DRangeSeries(
        u * cos(x * y), (x, -5, 5), (y, -5, 5),
        params={u: 1}
    )
    assert s.is_interactive

    s = ContourSeries(cos(x * y), (x, -5, 5), (y, -5, 5))
    assert not s.is_interactive
    s = ContourSeries(u * cos(x * y), (x, -5, 5), (y, -5, 5), params={u: 1})
    assert s.is_interactive

    s = ParametricSurfaceSeries(
        u * cos(v), v * sin(u), u + v, (u, -5, 5), (v, -5, 5)
    )
    assert not s.is_interactive
    s = ParametricSurfaceSeries(
        u * cos(v * x), v * sin(u), u + v, (u, -5, 5), (v, -5, 5),
        params={x: 1}
    )
    assert s.is_interactive

    s = Vector2DSeries(cos(y), sin(x), (x, -5, 5), (y, -5, 5))
    assert not s.is_interactive
    s = Vector2DSeries(
        u * cos(y), u * sin(x), (x, -5, 5), (y, -5, 5),
        params={u: 1}
    )
    assert s.is_interactive

    s = Vector3DSeries(
        cos(y), sin(x), z, (x, -5, 5), (y, -5, 5), (z, -5, 5)
    )
    assert not s.is_interactive
    s = Vector3DSeries(
        u * cos(y), u * sin(x), z,
        (x, -5, 5), (y, -5, 5), (z, -5, 5),
        params={u: 1},
    )
    assert s.is_interactive

    s = SliceVector3DSeries(
        Plane((0, 0, 0), (0, 1, 0)),
        cos(y), sin(x), z,
        (x, -5, 5), (y, -5, 5), (z, -5, 5),
    )
    assert not s.is_interactive
    s = SliceVector3DSeries(
        Plane((0, 0, 0), (0, 1, 0)),
        u * cos(y), u * sin(x), z,
        (x, -5, 5), (y, -5, 5), (z, -5, 5),
        params={u: 1},
    )
    assert s.is_interactive

    s = PlaneSeries(
        Plane((x, y, 0), (0, 1, 0)), (x, -5, 5), (y, -5, 5), (z, -5, 5))
    assert not s.is_interactive
    s = PlaneSeries(
        Plane((u * x, y, 0), (0, 1, 0)),
        (x, -5, 5), (y, -5, 5), (z, -5, 5),
        params={u: 1},
    )
    assert s.is_interactive

    s = Geometry2DSeries(Circle(Point(0, 0), 5))
    assert not s.is_interactive
    s = Geometry2DSeries(Circle(Point(0, 0), u * 5), params={u: 1})
    assert s.is_interactive

    s = ComplexSurfaceSeries(sqrt(z), (z, -5 - 5j, 5 + 5j))
    assert not s.is_interactive
    s = ComplexSurfaceSeries(sqrt(u * z), (z, -5 - 5j, 5 + 5j), params={u: 1})
    assert s.is_interactive

    s = ComplexDomainColoringSeries(sqrt(z), (z, -5 - 5j, 5 + 5j))
    assert not s.is_interactive
    s = ComplexDomainColoringSeries(
        sqrt(u * z), (z, -5 - 5j, 5 + 5j), params={u: 1})
    assert s.is_interactive

    s = ComplexPointSeries([3 + 2 * I, 4 * I, 2])
    assert not s.is_interactive
    s = ComplexPointSeries([3 + u * 2 * I, 4 * I, u * 2], params={u: 1})
    assert s.is_interactive


def test_lin_log_scale():
    # Verify that data series create the correct spacing in the data.
    x, y, z = symbols("x, y, z")

    s = LineOver1DRangeSeries(
        x, (x, 1, 10),
        n=50,
        xscale="linear"
    )
    xx, _ = s.get_data()
    assert np.isclose(xx[1] - xx[0], xx[-1] - xx[-2])

    s = LineOver1DRangeSeries(
        x, (x, 1, 10),
        n=50,
        xscale="log"
    )
    xx, _ = s.get_data()
    assert not np.isclose(xx[1] - xx[0], xx[-1] - xx[-2])

    s = Parametric2DLineSeries(
        cos(x), sin(x), (x, pi / 2, 1.5 * pi),
        n=50,
        xscale="linear"
    )
    _, _, param = s.get_data()
    assert np.isclose(param[1] - param[0], param[-1] - param[-2])

    s = Parametric2DLineSeries(
        cos(x), sin(x), (x, pi / 2, 1.5 * pi),
        n=50,
        xscale="log"
    )
    _, _, param = s.get_data()
    assert not np.isclose(param[1] - param[0], param[-1] - param[-2])

    s = Parametric3DLineSeries(
        cos(x), sin(x), x, (x, pi / 2, 1.5 * pi),
        n=50,
        xscale="linear"
    )
    _, _, _, param = s.get_data()
    assert np.isclose(param[1] - param[0], param[-1] - param[-2])

    s = Parametric3DLineSeries(
        cos(x), sin(x), x, (x, pi / 2, 1.5 * pi),
        n=50,
        xscale="log"
    )
    _, _, _, param = s.get_data()
    assert not np.isclose(param[1] - param[0], param[-1] - param[-2])

    s = SurfaceOver2DRangeSeries(
        cos(x**2 + y**2), (x, 1, 5), (y, 1, 5),
        n=10,
        xscale="linear", yscale="linear",
    )
    xx, yy, _ = s.get_data()
    assert np.isclose(xx[0, 1] - xx[0, 0], xx[0, -1] - xx[0, -2])
    assert np.isclose(yy[1, 0] - yy[0, 0], yy[-1, 0] - yy[-2, 0])

    s = SurfaceOver2DRangeSeries(
        cos(x**2 + y**2), (x, 1, 5), (y, 1, 5),
        n=10,
        xscale="log", yscale="log"
    )
    xx, yy, _ = s.get_data()
    assert not np.isclose(xx[0, 1] - xx[0, 0], xx[0, -1] - xx[0, -2])
    assert not np.isclose(yy[1, 0] - yy[0, 0], yy[-1, 0] - yy[-2, 0])

    s = ContourSeries(
        cos(x**2 + y**2), (x, 1, 5), (y, 1, 5),
        n=10,
        xscale="linear", yscale="linear",
    )
    xx, yy, _ = s.get_data()
    assert np.isclose(xx[0, 1] - xx[0, 0], xx[0, -1] - xx[0, -2])
    assert np.isclose(yy[1, 0] - yy[0, 0], yy[-1, 0] - yy[-2, 0])

    s = ContourSeries(
        cos(x**2 + y**2), (x, 1, 5), (y, 1, 5),
        n=10,
        xscale="log", yscale="log"
    )
    xx, yy, _ = s.get_data()
    assert not np.isclose(xx[0, 1] - xx[0, 0], xx[0, -1] - xx[0, -2])
    assert not np.isclose(yy[1, 0] - yy[0, 0], yy[-1, 0] - yy[-2, 0])

    s = PlaneSeries(
        Plane((0, 0, 0), (1, 1, 1)),
        (x, -5, 5), (y, -5, 5), (z, -5, 5),
        xscale="linear", yscale="linear", zscale="linear"
    )
    xx, yy, zz = s.get_data()
    assert np.isclose(
        xx[0, 1] - xx[0, 0], xx[0, -1] - xx[0, -2]
    )
    assert np.isclose(
        yy[1, 0] - yy[0, 0], yy[-1, 0] - yy[-2, 0]
    )

    s = PlaneSeries(
        Plane((0, 0, 0), (1, 1, 1)),
        (x, 1e-5, 5), (y, 1e-5, 5), (z, 1e-5, 5),
        xscale="log", yscale="log", zscale="log"
    )
    xx, yy, zz = s.get_data()
    assert not np.isclose(
        xx[0, 1] - xx[0, 0], xx[0, -1] - xx[0, -2]
    )
    assert not np.isclose(
        yy[1, 0] - yy[0, 0], yy[-1, 0] - yy[-2, 0]
    )

    s = ImplicitSeries(
        cos(x**2 + y**2) > 0, (x, 1, 5), (y, 1, 5),
        n1=10, n2=10, adaptive=False,
        xscale="linear", yscale="linear",
    )
    xx, yy, _, _ = s.get_data()
    assert np.isclose(xx[0, 1] - xx[0, 0], xx[0, -1] - xx[0, -2])
    assert np.isclose(yy[1, 0] - yy[0, 0], yy[-1, 0] - yy[-2, 0])

    s = ImplicitSeries(
        cos(x**2 + y**2) > 0, (x, 1, 5), (y, 1, 5),
        n=10, adaptive=False,
        xscale="log", yscale="log"
    )
    xx, yy, _, _ = s.get_data()
    assert not np.isclose(xx[0, 1] - xx[0, 0], xx[0, -1] - xx[0, -2])
    assert not np.isclose(yy[1, 0] - yy[0, 0], yy[-1, 0] - yy[-2, 0])

    s = Implicit3DSeries(
        x**2 + y**3 - z**2, (x, -2, 2), (y, -2, 2), (z, -2, 2),
        n=5, xscale="linear", yscale="linear", zscale="linear"
    )
    xx, yy, zz, _ = s.get_data()
    assert np.isclose(
        xx[:, 0, 0][1] - xx[:, 0, 0][0], xx[:, 0, 0][-1] - xx[:, 0, 0][-2]
    )
    assert np.isclose(
        yy[0, :, 0][1] - yy[0, :, 0][0], yy[0, :, 0][-1] - yy[0, :, 0][-2]
    )
    assert np.isclose(
        zz[0, 0, :][1] - zz[0, 0, :][0], zz[0, 0, :][-1] - zz[0, 0, :][-2]
    )

    s = Implicit3DSeries(
        x**2 + y**3 - z**2, (x, -2, 2), (y, -2, 2), (z, -2, 2),
        n=5, xscale="log", yscale="log", zscale="log"
    )
    xx, yy, zz, _ = s.get_data()
    assert not np.isclose(
        xx[:, 0, 0][1] - xx[:, 0, 0][0], xx[:, 0, 0][-1] - xx[:, 0, 0][-2]
    )
    assert not np.isclose(
        yy[0, :, 0][1] - yy[0, :, 0][0], yy[0, :, 0][-1] - yy[0, :, 0][-2]
    )
    assert not np.isclose(
        zz[0, 0, :][1] - zz[0, 0, :][0], zz[0, 0, :][-1] - zz[0, 0, :][-2]
    )

    s = AbsArgLineSeries(
        cos(x), (x, 1e-05, 1e05),
        n=10,
        xscale="linear"
    )
    xx, yy, _ = s.get_data()
    assert np.isclose(xx[1] - xx[0], xx[-1] - xx[-2])

    s = AbsArgLineSeries(
        cos(x), (x, 1e-05, 1e05),
        n=10,
        xscale="log"
    )
    xx, yy, _ = s.get_data()
    assert not np.isclose(xx[1] - xx[0], xx[-1] - xx[-2])

    s = Vector2DSeries(
        x, y,
        (x, 1, 1e05), (y, 1, 1e05),
        xscale="linear", yscale="linear"
    )
    xx, yy, _, _ = s.get_data()
    assert np.isclose(
        xx[0, 1] - xx[0, 0], xx[0, -1] - xx[0, -2]
    )
    assert np.isclose(
        yy[1, 0] - yy[0, 0], yy[-1, 0] - yy[-2, 0]
    )

    s = Vector2DSeries(
        x, y,
        (x, 1, 1e05), (y, 1, 1e05),
        xscale="log", yscale="log"
    )
    xx, yy,  _, _ = s.get_data()
    assert not np.isclose(
        xx[0, 1] - xx[0, 0], xx[0, -1] - xx[0, -2]
    )
    assert not np.isclose(
        yy[1, 0] - yy[0, 0], yy[-1, 0] - yy[-2, 0]
    )

    s = Vector3DSeries(
        x, y, z,
        (x, 1, 1e05), (y, 1, 1e05), (z, 1, 1e05),
        xscale="linear", yscale="linear", zscale="linear",
    )
    xx, yy, zz, _, _, _ = s.get_data()
    assert np.isclose(
        xx[:, 0, 0][1] - xx[:, 0, 0][0], xx[:, 0, 0][-1] - xx[:, 0, 0][-2]
    )
    assert np.isclose(
        yy[0, :, 0][1] - yy[0, :, 0][0], yy[0, :, 0][-1] - yy[0, :, 0][-2]
    )
    assert np.isclose(
        zz[0, 0, :][1] - zz[0, 0, :][0], zz[0, 0, :][-1] - zz[0, 0, :][-2]
    )

    s = Vector3DSeries(
        x, y, z,
        (x, 1, 1e05), (y, 1, 1e05), (z, 1, 1e05),
        xscale="log", yscale="log", zscale="log",
    )
    xx, yy, zz, _, _, _ = s.get_data()
    assert not np.isclose(
        xx[:, 0, 0][1] - xx[:, 0, 0][0], xx[:, 0, 0][-1] - xx[:, 0, 0][-2]
    )
    assert not np.isclose(
        yy[0, :, 0][1] - yy[0, :, 0][0], yy[0, :, 0][-1] - yy[0, :, 0][-2]
    )
    assert not np.isclose(
        zz[0, 0, :][1] - zz[0, 0, :][0], zz[0, 0, :][-1] - zz[0, 0, :][-2]
    )

    s = ComplexSurfaceSeries(
        1, (x, -5 - 2 * I, 5 + 2 * I), n1=10, n2=10,
        xscale="linear", yscale="linear"
    )
    xx, yy, _ = s.get_data()
    assert np.isclose(xx[0, 1] - xx[0, 0], xx[0, -1] - xx[0, -2])
    assert np.isclose(yy[1, 0] - yy[0, 0], yy[-1, 0] - yy[-2, 0])

    s = ComplexSurfaceSeries(
        1, (x, -5 - 2 * I, 5 + 2 * I), n1=10, n2=10,
        xscale="log", yscale="log"
    )
    xx, yy, _ = s.get_data()
    assert not np.isclose(xx[0, 1] - xx[0, 0], xx[0, -1] - xx[0, -2])
    assert not np.isclose(yy[1, 0] - yy[0, 0], yy[-1, 0] - yy[-2, 0])


def test_rendering_kw():
    # verify that each series exposes the `rendering_kw` attribute
    u, v, x, y, z = symbols("u, v, x:z")

    s = List2DSeries([1, 2, 3], [4, 5, 6])
    assert isinstance(s.rendering_kw, dict)

    s = List3DSeries([1, 2, 3], [4, 5, 6], [6, 7, 8])
    assert isinstance(s.rendering_kw, dict)

    s = LineOver1DRangeSeries(1, (x, -5, 5))
    assert isinstance(s.rendering_kw, dict)

    s = AbsArgLineSeries(1, (x, -5, 5))
    assert isinstance(s.rendering_kw, dict)

    s = Parametric2DLineSeries(sin(x), cos(x), (x, 0, pi))
    assert isinstance(s.rendering_kw, dict)

    s = Parametric3DLineSeries(cos(x), sin(x), x, (x, 0, 2 * pi))
    assert isinstance(s.rendering_kw, dict)

    s = SurfaceOver2DRangeSeries(x + y, (x, -2, 2), (y, -3, 3))
    assert isinstance(s.rendering_kw, dict)

    s = Implicit3DSeries(
        x**2 + y**3 - z**2, (x, -2, 2), (y, -3, 3), (z, -4, 4))
    assert isinstance(s.rendering_kw, dict)

    s = ContourSeries(x + y, (x, -2, 2), (y, -3, 3))
    assert isinstance(s.rendering_kw, dict)

    s = ParametricSurfaceSeries(1, x, y, (x, 0, 1), (y, 0, 1))
    assert isinstance(s.rendering_kw, dict)

    s = ComplexPointSeries(x + I * y)
    assert isinstance(s.rendering_kw, dict)

    s = ComplexSurfaceSeries(1, (x, -5 - 2 * I, 5 + 2 * I))
    assert isinstance(s.rendering_kw, dict)

    s = ComplexDomainColoringSeries(1, (x, -5 - 2 * I, 5 + 2 * I))
    assert isinstance(s.rendering_kw, dict)

    s = Vector2DSeries(-y, x, (x, -3, 3), (y, -4, 4))
    assert isinstance(s.rendering_kw, dict)

    s = Vector3DSeries(z, -y, x, (x, -3, 3), (y, -4, 4), (z, -5, 5))
    assert isinstance(s.rendering_kw, dict)

    s = SliceVector3DSeries(
        Plane((-1, 0, 0), (1, 0, 0)), z, -y, x,
        (x, -3, 3), (y, -2, 2), (z, -1, 1)
    )
    assert isinstance(s.rendering_kw, dict)

    s = PlaneSeries(
        Plane((0, 0, 0), (1, 1, 1)),
        (x, -5, 4), (y, -3, 2), (z, -6, 7)
    )
    assert isinstance(s.rendering_kw, dict)

    s = Geometry2DSeries(Circle(Point(0, 0), 5))
    assert isinstance(s.rendering_kw, dict)


def test_data_shape():
    # Verify that the series produces the correct data shape when the input
    # expression is a number.
    u, x, y, z = symbols("u, x:z")

    # scalar expression: it should return a numpy ones array
    s = LineOver1DRangeSeries(1, (x, -5, 5))
    xx, yy = s.get_data()
    assert len(xx) == len(yy)
    assert np.all(yy == 1)

    s = LineOver1DRangeSeries(1, (x, -5, 5), n=10)
    xx, yy = s.get_data()
    assert len(xx) == len(yy) == 10
    assert np.all(yy == 1)

    s = AbsArgLineSeries(1, (x, -5, 5))
    xx, _abs, _arg = s.get_data()
    assert len(xx) == len(_abs) == len(_arg)
    assert np.all(_abs == 1)

    s = AbsArgLineSeries(1, (x, -5, 5), n=10)
    xx, _abs, _arg = s.get_data()
    assert len(xx) == len(_abs) == len(_arg) == 10
    assert np.all(_abs == 1)

    s = Parametric2DLineSeries(sin(x), 1, (x, 0, pi))
    xx, yy, param = s.get_data()
    assert (len(xx) == len(yy)) and (len(xx) == len(param))
    assert np.all(yy == 1)

    s = Parametric2DLineSeries(1, sin(x), (x, 0, pi))
    xx, yy, param = s.get_data()
    assert (len(xx) == len(yy)) and (len(xx) == len(param))
    assert np.all(xx == 1)

    s = Parametric2DLineSeries(sin(x), 1, (x, 0, pi))
    xx, yy, param = s.get_data()
    assert (len(xx) == len(yy)) and (len(xx) == len(param))
    assert np.all(yy == 1)

    s = Parametric2DLineSeries(1, sin(x), (x, 0, pi))
    xx, yy, param = s.get_data()
    assert (len(xx) == len(yy)) and (len(xx) == len(param))
    assert np.all(xx == 1)

    s = Parametric3DLineSeries(cos(x), sin(x), 1, (x, 0, 2 * pi))
    xx, yy, zz, param = s.get_data()
    assert (
        (len(xx) == len(yy)) and (len(xx) == len(zz))
        and (len(xx) == len(param))
    )
    assert np.all(zz == 1)

    s = Parametric3DLineSeries(cos(x), 1, x, (x, 0, 2 * pi))
    xx, yy, zz, param = s.get_data()
    assert (
        (len(xx) == len(yy)) and (len(xx) == len(zz))
        and (len(xx) == len(param))
    )
    assert np.all(yy == 1)

    s = Parametric3DLineSeries(1, sin(x), x, (x, 0, 2 * pi))
    xx, yy, zz, param = s.get_data()
    assert (
        (len(xx) == len(yy)) and (len(xx) == len(zz))
        and (len(xx) == len(param))
    )
    assert np.all(xx == 1)

    s = SurfaceOver2DRangeSeries(1, (x, -2, 2), (y, -3, 3))
    xx, yy, zz = s.get_data()
    assert (xx.shape == yy.shape) and (xx.shape == zz.shape)
    assert np.all(zz == 1)

    s = Implicit3DSeries(
        x**2 + y**3 - z**2,
        (x, -2, 2), (y, -3, 3), (z, -4, 4),
        n1=5, n2=8, n3=10
    )
    xx, yy, zz, f = s.get_data()
    assert f.shape == xx.shape == yy.shape == zz.shape == (5, 8, 10)

    s = ParametricSurfaceSeries(1, x, y, (x, 0, 1), (y, 0, 1))
    xx, yy, zz, uu, vv = s.get_data()
    assert xx.shape == yy.shape == zz.shape == uu.shape == vv.shape
    assert np.all(xx == 1)

    s = ParametricSurfaceSeries(1, 1, y, (x, 0, 1), (y, 0, 1))
    xx, yy, zz, uu, vv = s.get_data()
    assert xx.shape == yy.shape == zz.shape == uu.shape == vv.shape
    assert np.all(yy == 1)

    s = ParametricSurfaceSeries(x, 1, 1, (x, 0, 1), (y, 0, 1))
    xx, yy, zz, uu, vv = s.get_data()
    assert xx.shape == yy.shape == zz.shape == uu.shape == vv.shape
    assert np.all(zz == 1)

    s = AbsArgLineSeries(1, (x, -5, 5), modules=None)
    xx, yy, aa = s.get_data()
    assert (xx.shape == yy.shape) and (xx.shape == aa.shape)
    assert np.all(aa == 0)

    s = AbsArgLineSeries(1, (x, -5, 5), modules="mpmath")
    xx, yy, aa = s.get_data()
    assert (xx.shape == yy.shape) and (xx.shape == aa.shape)
    assert np.all(aa == 0)

    s = ComplexSurfaceSeries(
        1, (x, -5 - 2 * I, 5 + 2 * I),
        n1=10, n2=10, modules=None
    )
    xx, yy, zz = s.get_data()
    assert (len(xx.shape) == 2)
    assert (xx.shape == yy.shape) and (xx.shape == zz.shape)
    assert np.all(zz == 1)

    s = ComplexSurfaceSeries(
        1, (x, -5 - 2 * I, 5 + 2 * I), n1=10, n2=10, modules="mpmath"
    )
    assert (len(xx.shape) == 2)
    xx, yy, zz = s.get_data()
    assert (xx.shape == yy.shape) and (xx.shape == zz.shape)
    assert np.all(zz == 1)

    s = ComplexDomainColoringSeries(
        1, (x, -5 - 2 * I, 5 + 2 * I), n1=10, n2=10, modules=None
    )
    rr, ii, mag, arg, colors, _ = s.get_data()
    assert (len(rr.shape) == 2)
    assert (rr.shape == ii.shape) and (rr.shape[:2] == colors.shape[:2])
    assert (rr.shape == mag.shape) and (rr.shape == arg.shape)

    s = ComplexDomainColoringSeries(
        1, (x, -5 - 2 * I, 5 + 2 * I), n1=10, n2=10, modules="mpmath"
    )
    rr, ii, mag, arg, colors, _ = s.get_data()
    assert (len(rr.shape) == 2)
    assert (rr.shape == ii.shape) and (rr.shape[:2] == colors.shape[:2])
    assert (rr.shape == mag.shape) and (rr.shape == arg.shape)


@pytest.mark.filterwarnings("ignore::RuntimeWarning")
def test_only_integers():
    x, y, u, v = symbols("x, y, u, v")

    s = LineOver1DRangeSeries(
        sin(x), (x, -5.5, 4.5), "",
        only_integers=True
    )
    xx, _ = s.get_data()
    assert len(xx) == 10
    assert xx[0] == -5 and xx[-1] == 4

    s = AbsArgLineSeries(
        sqrt(x), (x, -5.5, 4.5), "",
        only_integers=True
    )
    xx, _, _ = s.get_data()
    assert len(xx) == 10
    assert xx[0] == -5 and xx[-1] == 4

    s = Parametric2DLineSeries(
        cos(x), sin(x), (x, 0, 2 * pi), "",
        only_integers=True
    )
    _, _, p = s.get_data()
    assert len(p) == 7
    assert p[0] == 0 and p[-1] == 6

    s = Parametric3DLineSeries(
        cos(x), sin(x), x, (x, 0, 2 * pi), "",
        only_integers=True
    )
    _, _, _, p = s.get_data()
    assert len(p) == 7
    assert p[0] == 0 and p[-1] == 6

    s = SurfaceOver2DRangeSeries(
        cos(x**2 + y**2), (x, -5.5, 5.5), (y, -3.5, 3.5), "",
        only_integers=True,
    )
    xx, yy, _ = s.get_data()
    assert xx.shape == yy.shape == (7, 11)
    assert np.allclose(xx[:, 0] - (-5) * np.ones(7), 0)
    assert np.allclose(xx[0, :] - np.linspace(-5, 5, 11), 0)
    assert np.allclose(yy[:, 0] - np.linspace(-3, 3, 7), 0)
    assert np.allclose(yy[0, :] - (-3) * np.ones(11), 0)

    r = 2 + sin(7 * u + 5 * v)
    expr = (r * cos(u) * sin(v), r * sin(u) * sin(v), r * cos(v))
    s = ParametricSurfaceSeries(
        *expr, (u, 0, 2 * pi), (v, 0, pi), "",
        only_integers=True
    )
    xx, yy, zz, uu, vv = s.get_data()
    assert xx.shape == yy.shape == zz.shape == uu.shape == vv.shape == (4, 7)

    s = ComplexSurfaceSeries(
        sqrt(x), (x, -3.5 - 2.5j, 3.5 + 2.5j), "",
        only_integers=True
    )
    xx, yy, zz = s.get_data()
    assert xx.shape == yy.shape == zz.shape == (5, 7)
    assert xx[0, 0] == -3 and xx[-1, -1] == 3
    assert yy[0, 0] == -2 and yy[-1, -1] == 2

    s = ComplexDomainColoringSeries(
        sqrt(x), (x, -3.5 - 2.5j, 3.5 + 2.5j), "",
        only_integers=True
    )
    xx, yy, zz, aa, _, _ = s.get_data()
    assert xx.shape == yy.shape == zz.shape == aa.shape == (5, 7)
    assert xx[0, 0] == -3 and xx[-1, -1] == 3
    assert yy[0, 0] == -2 and yy[-1, -1] == 2

    # only_integers also works with scalar expressions
    s = LineOver1DRangeSeries(
        1, (x, -5.5, 4.5), "",
        only_integers=True
    )
    xx, _ = s.get_data()
    assert len(xx) == 10
    assert xx[0] == -5 and xx[-1] == 4

    s = Parametric2DLineSeries(
        cos(x), 1, (x, 0, 2 * pi), "",
        only_integers=True
    )
    _, _, p = s.get_data()
    assert len(p) == 7
    assert p[0] == 0 and p[-1] == 6

    s = SurfaceOver2DRangeSeries(
        1, (x, -5.5, 5.5), (y, -3.5, 3.5), "",
        only_integers=True
    )
    xx, yy, _ = s.get_data()
    assert xx.shape == yy.shape == (7, 11)
    assert np.allclose(xx[:, 0] - (-5) * np.ones(7), 0)
    assert np.allclose(xx[0, :] - np.linspace(-5, 5, 11), 0)
    assert np.allclose(yy[:, 0] - np.linspace(-3, 3, 7), 0)
    assert np.allclose(yy[0, :] - (-3) * np.ones(11), 0)

    r = 2 + sin(7 * u + 5 * v)
    expr = (r * cos(u) * sin(v), 1, r * cos(v))
    s = ParametricSurfaceSeries(
        *expr, (u, 0, 2 * pi), (v, 0, pi), "",
        only_integers=True
    )
    xx, yy, zz, uu, vv = s.get_data()
    assert xx.shape == yy.shape == zz.shape == uu.shape == vv.shape == (4, 7)

    s = ComplexSurfaceSeries(
        1, (x, -3.5 - 2.5j, 3.5 + 2.5j), "",
        only_integers=True
    )
    xx, yy, zz = s.get_data()
    assert xx.shape == yy.shape == zz.shape == (5, 7)
    assert xx[0, 0] == -3 and xx[-1, -1] == 3
    assert yy[0, 0] == -2 and yy[-1, -1] == 2

    s = ComplexDomainColoringSeries(
        1, (x, -3.5 - 2.5j, 3.5 + 2.5j), "",
        only_integers=True
    )
    xx, yy, zz, aa, _, _ = s.get_data()
    assert xx.shape == yy.shape == zz.shape == aa.shape == (5, 7)
    assert xx[0, 0] == -3 and xx[-1, -1] == 3
    assert yy[0, 0] == -2 and yy[-1, -1] == 2

    s = Vector2DSeries(
        -y, x, (x, -3.5, 3.5), (y, -4.5, 4.5), "",
        only_integers=True
    )
    xx, yy, uu, vv = s.get_data()
    assert xx.shape == yy.shape == uu.shape == vv.shape == (9, 7)
    assert xx[0, 0] == -3 and xx[-1, -1] == 3
    assert yy[0, 0] == -4 and yy[-1, -1] == 4


def test_vector_data_shape():
    # verify that vector data series generates data with the correct shape

    x, y, z = symbols("x:z")

    s = Vector2DSeries(x, y, (x, -5, 5), (y, -3, 3), "test", n1=10, n2=15)
    assert all(t.shape == (15, 10) for t in s.get_data())

    # at least one vector component is a scalar
    s = Vector2DSeries(1, y, (x, -5, 5), (y, -3, 3), "test", n1=10, n2=15)
    assert all(t.shape == (15, 10) for t in s.get_data())

    s = Vector3DSeries(
        x, y, z, (x, -5, 5), (y, -3, 3), (z, -2, 2), "test",
        n1=10, n2=15, n3=20
    )
    assert all(t.shape == (10, 15, 20) for t in s.get_data())

    # at least one vector component is a scalar
    s = Vector3DSeries(
        x, 1, z, (x, -5, 5), (y, -3, 3), (z, -2, 2), "test",
        n1=10, n2=15, n3=20
    )
    assert all(t.shape == (10, 15, 20) for t in s.get_data())


@pytest.mark.parametrize("is_filled, is_point", [
    (True, True),
    (True, False),
    (False, True),
    (False, False),
])
def test_is_point_is_filled(is_filled, is_point):
    # verify that `is_point` and `is_filled` are attributes and that they
    # they receive the correct values

    x, u = symbols("x, u")

    s = LineOver1DRangeSeries(
        cos(x), (x, -5, 5), "",
        is_point=is_point, is_filled=is_filled
    )
    assert (s.is_filled is is_filled) and (s.is_point is is_point)

    s = AbsArgLineSeries(
        cos(x), (x, -5, 5), "",
        is_point=is_point, is_filled=is_filled
    )
    assert (s.is_filled is is_filled) and (s.is_point is is_point)

    s = List2DSeries(
        [0, 1, 2], [3, 4, 5],
        is_point=is_point, is_filled=is_filled
    )
    assert (s.is_filled is is_filled) and (s.is_point is is_point)

    s = List3DSeries(
        [0, 1, 2], [3, 4, 5], [6, 7, 8],
        is_point=is_point, is_filled=is_filled
    )
    assert (s.is_filled is is_filled) and (s.is_point is is_point)

    s = Parametric2DLineSeries(
        cos(x), sin(x), (x, -5, 5),
        is_point=is_point, is_filled=is_filled
    )
    assert (s.is_filled is is_filled) and (s.is_point is is_point)

    s = Parametric3DLineSeries(
        cos(x), sin(x), x, (x, -5, 5),
        is_point=is_point, is_filled=is_filled
    )
    assert (s.is_filled is is_filled) and (s.is_point is is_point)

    s = ComplexPointSeries(
        [1 + 2 * I, 3 + 4 * I],
        is_point=is_point, is_filled=is_filled
    )
    assert (s.is_filled is is_filled) and (s.is_point is is_point)


@pytest.mark.parametrize("is_filled", [True, False])
def test_is_filled_2d(is_filled):
    # verify that the is_filled attribute is exposed by the following series
    x, y = symbols("x, y")

    expr = cos(x**2 + y**2)
    ranges = (x, -2, 2), (y, -2, 2)

    s = ContourSeries(expr, *ranges)
    assert s.is_filled
    s = ContourSeries(expr, *ranges, is_filled=is_filled)
    assert s.is_filled is is_filled

    s = Geometry2DSeries(Circle(Point(0, 0), 5))
    assert s.is_filled
    s = Geometry2DSeries(Circle(Point(0, 0), 5), is_filled=is_filled)
    assert s.is_filled is is_filled

    # ComplexSurfaceSeries generates data for 3D surfaces or 2D contours
    s = ComplexSurfaceSeries(sqrt(x), (x, -2 - 2j, 2 + 2j))
    assert s.is_filled
    s = ComplexSurfaceSeries(
        sqrt(x), (x, -2 - 2j, 2 + 2j), is_filled=is_filled
    )
    assert s.is_filled is is_filled


def test_steps():
    x, u = symbols("x, u")

    def do_test(s1, s2):
        if (not s1.is_parametric) and s1.is_2Dline:
            xx1, _ = s1.get_data()
            xx2, _ = s2.get_data()
        elif s1.is_parametric and s1.is_2Dline:
            xx1, _, _ = s1.get_data()
            xx2, _, _ = s2.get_data()
        elif (not s1.is_parametric) and s1.is_3Dline:
            xx1, _, _ = s1.get_data()
            xx2, _, _ = s2.get_data()
        else:
            xx1, _, _, _ = s1.get_data()
            xx2, _, _, _ = s2.get_data()
        assert len(xx1) != len(xx2)

    s1 = LineOver1DRangeSeries(
        cos(x), (x, -5, 5), "", n=40, steps=False
    )
    s2 = LineOver1DRangeSeries(
        cos(x), (x, -5, 5), "", n=40, steps=True
    )
    do_test(s1, s2)

    s1 = AbsArgLineSeries(
        cos(x), (x, -5, 5), "",
        n=40, steps=False
    )
    s2 = AbsArgLineSeries(
        cos(x), (x, -5, 5), "",
        n=40, steps=True
    )
    do_test(s1, s2)

    s1 = List2DSeries([0, 1, 2], [3, 4, 5], steps=False)
    s2 = List2DSeries([0, 1, 2], [3, 4, 5], steps=True)
    do_test(s1, s2)

    s1 = List3DSeries(
        [0, 1, 2], [3, 4, 5], [6, 7, 8], steps=False
    )
    s2 = List3DSeries(
        [0, 1, 2], [3, 4, 5], [6, 7, 8], steps=True
    )
    do_test(s1, s2)

    s1 = Parametric2DLineSeries(
        cos(x), sin(x), (x, -5, 5), n=40, steps=False
    )
    s2 = Parametric2DLineSeries(
        cos(x), sin(x), (x, -5, 5), n=40, steps=True
    )
    do_test(s1, s2)

    s1 = Parametric3DLineSeries(
        cos(x), sin(x), x, (x, -5, 5), n=40, steps=False
    )
    s2 = Parametric3DLineSeries(
        cos(x), sin(x), x, (x, -5, 5), n=40, steps=True
    )
    do_test(s1, s2)

    s1 = ComplexPointSeries(
        [1 + 2 * I, 3 + 4 * I], steps=False)
    s2 = ComplexPointSeries(
        [1 + 2 * I, 3 + 4 * I], steps=True)
    do_test(s1, s2)


def test_steps_2():
    # verify that steps="pre", steps="post", steps="middle" creates
    # different data.
    x = symbols("x")
    s1 = LineOver1DRangeSeries(x, (x, -10, 10), n=21, steps=True)
    s2 = LineOver1DRangeSeries(x, (x, -10, 10), n=21, steps="pre")
    s3 = LineOver1DRangeSeries(x, (x, -10, 10), n=21, steps="post")
    s4 = LineOver1DRangeSeries(x, (x, -10, 10), n=21, steps="mid")
    d1 = s1.get_data()
    d2 = s2.get_data()
    d3 = s3.get_data()
    d4 = s4.get_data()
    assert len(d1[0]) == len(d2[0]) == len(d3[0]) == len(d4[0]) - 1
    assert np.allclose(d1, d2)
    assert not np.allclose(d1, d3)

    raises(ValueError, lambda: LineOver1DRangeSeries(
        x, (x, -10, 10), n=21, steps="a"))


def test_interactive():
    u, x, y, z = symbols("u, x:z")

    # verify that InteractiveSeries produces the same numerical data as their
    # corresponding non-interactive series.
    def do_test(data1, data2):
        assert len(data1) == len(data2)
        for d1, d2 in zip(data1, data2):
            assert np.allclose(d1, d2)

    s1 = LineOver1DRangeSeries(u * cos(x), (x, -5, 5), params={u: 1}, n=50)
    s2 = LineOver1DRangeSeries(cos(x), (x, -5, 5), n=50)
    do_test(s1.get_data(), s2.get_data())

    # complex function evaluated over a real line with numpy
    s1 = AbsArgLineSeries(
        u * cos(x), (x, -5, 5), params={u: 1}, n=50, modules=None)
    s2 = AbsArgLineSeries(
        cos(x), (x, -5, 5), n=50, modules=None)
    do_test(s1.get_data(), s2.get_data())

    # complex function evaluated over a real line with mpmath
    s1 = AbsArgLineSeries(
        (z**2 + 1) / (z**2 - 1), (z, -3, 3),
        n=11,
        modules="mpmath"
    )
    s2 = AbsArgLineSeries(
        (z**2 + 1) / (z**2 - 1), (z, -3, 3), "",
        n=11,
        modules="mpmath",
    )
    do_test(s1.get_data(), s2.get_data())

    s1 = Parametric2DLineSeries(
        u * cos(x), u * sin(x), (x, -5, 5), params={u: 1}, n=50)
    s2 = Parametric2DLineSeries(
        cos(x), sin(x), (x, -5, 5), n=50)
    do_test(s1.get_data(), s2.get_data())

    s1 = Parametric3DLineSeries(
        u * cos(x), u * sin(x), u * x, (x, -5, 5), params={u: 1}, n=50
    )
    s2 = Parametric3DLineSeries(
        cos(x), sin(x), x, (x, -5, 5),
        n=50
    )
    do_test(s1.get_data(), s2.get_data())

    s1 = SurfaceOver2DRangeSeries(
        u * cos(x**2 + y**2), (x, -3, 3), (y, -3, 3),
        params={u: 1},
        n1=50, n2=50,
    )
    s2 = SurfaceOver2DRangeSeries(
        cos(x**2 + y**2), (x, -3, 3), (y, -3, 3),
        n1=50, n2=50
    )
    do_test(s1.get_data(), s2.get_data())

    s1 = ParametricSurfaceSeries(
        u * cos(x + y), sin(x + y), x - y,
        (x, -3, 3), (y, -3, 3),
        params={u: 1},
        n1=50, n2=50,
    )
    s2 = ParametricSurfaceSeries(
        cos(x + y), sin(x + y), x - y,
        (x, -3, 3), (y, -3, 3),
        n1=50, n2=50,
    )
    do_test(s1.get_data(), s2.get_data())

    s1 = Vector2DSeries(
        -u * y, u * x, (x, -3, 3), (y, -2, 2), params={u: 1},
        n1=15, n2=15
    )
    s2 = Vector2DSeries(-y, x, (x, -3, 3), (y, -2, 2), n1=15, n2=15)
    do_test(s1.get_data(), s2.get_data())

    s1 = Vector3DSeries(
        u * z, -u * y, u * x,
        (x, -3, 3), (y, -2, 2), (z, -1, 1),
        params={u: 1},
        n1=15, n2=15, n3=15,
    )
    s2 = Vector3DSeries(
        z, -y, x, (x, -3, 3), (y, -2, 2), (z, -1, 1),
        n1=15, n2=15, n3=15
    )
    do_test(s1.get_data(), s2.get_data())

    s1 = SliceVector3DSeries(
        Plane((-u, 0, 0), (1, 0, 0)), u * z, -u * y, u * x,
        (x, -3, 3), (y, -2, 2), (z, -1, 1),
        params={u: 1},
        n1=15, n2=15, n3=15,
    )
    s2 = SliceVector3DSeries(
        Plane((-1, 0, 0), (1, 0, 0)), z, -y, x,
        (x, -3, 3), (y, -2, 2), (z, -1, 1),
        n1=15, n2=15, n3=15,
    )
    do_test(s1.get_data(), s2.get_data())

    # real part of a complex function evaluated over a real line with numpy
    expr = re((z**2 + 1) / (z**2 - 1))
    s1 = LineOver1DRangeSeries(
        u * expr, (z, -3, 3),
        n=50,
        modules=None,
        params={u: 1}
    )
    s2 = LineOver1DRangeSeries(
        expr, (z, -3, 3),
        n=50,
        modules=None
    )
    do_test(s1.get_data(), s2.get_data())

    # real part of a complex function evaluated over a real line with mpmath
    expr = re((z**2 + 1) / (z**2 - 1))
    s1 = LineOver1DRangeSeries(
        u * expr, (z, -3, 3),
        n=50,
        modules="mpmath",
        params={u: 1}
    )
    s2 = LineOver1DRangeSeries(
        expr, (z, -3, 3),
        n=50,
        modules="mpmath"
    )
    do_test(s1.get_data(), s2.get_data())

    # surface over a complex domain
    s1 = ComplexSurfaceSeries(
        u * (z**2 + 1) / (z**2 - 1), (z, -3 - 4 * I, 3 + 4 * I),
        n1=20, n2=20,
        params={u: 1},
        modules=None,
    )
    s2 = ComplexSurfaceSeries(
        (z**2 + 1) / (z**2 - 1), (z, -3 - 4 * I, 3 + 4 * I),
        n1=20, n2=20,
        modules=None,
    )
    do_test(s1.get_data(), s2.get_data())

    s1 = ComplexSurfaceSeries(
        u * (z**2 + 1) / (z**2 - 1), (z, -3 - 4 * I, 3 + 4 * I),
        n1=20, n2=20,
        params={u: 1},
        modules="mpmath",
    )
    s2 = ComplexSurfaceSeries(
        (z**2 + 1) / (z**2 - 1), (z, -3 - 4 * I, 3 + 4 * I),
        n1=20, n2=20,
        modules="mpmath",
    )
    do_test(s1.get_data(), s2.get_data())

    # domain coloring or 3D
    s1 = ComplexDomainColoringSeries(
        u * (z**2 + 1) / (z**2 - 1), (z, -3 - 4 * I, 3 + 4 * I),
        n1=20, n2=20,
        params={u: 1},
        modules=None,
    )
    s2 = ComplexDomainColoringSeries(
        (z**2 + 1) / (z**2 - 1), (z, -3 - 4 * I, 3 + 4 * I),
        n1=20, n2=20,
        modules=None,
    )
    do_test(s1.get_data(), s2.get_data())

    s1 = ComplexDomainColoringSeries(
        u * (z**2 + 1) / (z**2 - 1), (z, -3 - 4 * I, 3 + 4 * I),
        n1=20, n2=20,
        params={u: 1},
        modules="mpmath",
    )
    s2 = ComplexDomainColoringSeries(
        (z**2 + 1) / (z**2 - 1), (z, -3 - 4 * I, 3 + 4 * I),
        n1=20, n2=20,
        modules="mpmath",
    )
    do_test(s1.get_data(), s2.get_data())


def test_list2dseries_interactive():
    x, y, u = symbols("x, y, u")

    s = List2DSeries([1, 2, 3], [1, 2, 3])
    assert not s.is_interactive

    # symbolic expressions as coordinates, but no ``params``
    raises(ValueError, lambda: List2DSeries([cos(x)], [sin(x)]))

    # too few parameters
    raises(
        ValueError,
        lambda: List2DSeries([cos(x), y], [sin(x), 2], params={u: 1})
    )

    s = List2DSeries([cos(x)], [sin(x)], params={x: 1})
    assert s.is_interactive

    s = List2DSeries([x, 2, 3, 4], [4, 3, 2, x], params={x: 3})
    xx, yy = s.get_data()
    assert np.allclose(xx, [3, 2, 3, 4])
    assert np.allclose(yy, [4, 3, 2, 3])
    assert not s.is_parametric

    # numeric lists + params is present -> interactive series and
    # lists are converted to Tuple.
    s = List2DSeries([1, 2, 3], [1, 2, 3], params={x: 1})
    assert s.is_interactive
    assert isinstance(s.list_x, Tuple)
    assert isinstance(s.list_y, Tuple)


def test_list3dseries_interactive():
    x, y, u = symbols("x, y, u")

    s = List3DSeries([1, 2, 3], [1, 2, 3], [1, 2, 3])
    assert not s.is_interactive

    # symbolic expressions as coordinates, but no ``params``
    raises(ValueError, lambda: List3DSeries([cos(x)], [sin(x)], [x]))

    # too few parameters
    raises(
        ValueError,
        lambda: List3DSeries([cos(x), y], [sin(x), 2], [x, y], params={u: 1}),
    )

    s = List3DSeries([cos(x)], [sin(x)], [x], params={x: 1})
    assert s.is_interactive

    s = List3DSeries([x, 2, 3, 4], [4, 3, 2, x], [1, 3, 4, x], params={x: 3})
    xx, yy, zz = s.get_data()
    assert s.is_interactive
    assert np.allclose(xx, [3, 2, 3, 4])
    assert np.allclose(yy, [4, 3, 2, 3])
    assert np.allclose(zz, [1, 3, 4, 3])
    assert not s.is_parametric


def test_mpmath():
    # test that the argument of complex functions evaluated with mpmath
    # might be different than the one computed with Numpy (different
    # behaviour at branch cuts)
    z, u = symbols("z, u")

    with warns(
        UserWarning,
        match="NumPy is unable to evaluate with complex numbers some of",
    ):
        s1 = LineOver1DRangeSeries(
            im(sqrt(-z)), (z, -5, 5), n=20, modules=None
        )
        s2 = LineOver1DRangeSeries(
            im(sqrt(-z)), (z, -5, 5), n=20, modules="mpmath"
        )
        xx1, yy1 = s1.get_data()
        xx2, yy2 = s2.get_data()
        assert np.allclose(xx1, xx2)
        assert not np.allclose(yy1, yy2)

    # here, there will be different values at x+0j for positive x
    s1 = ComplexSurfaceSeries(
        arg(sqrt(-z)), (z, -3 - 3j, 3 + 3j), n1=21, n2=21, modules=None
    )
    s2 = ComplexSurfaceSeries(
        arg(sqrt(-z)), (z, -3 - 3j, 3 + 3j), n1=21, n2=21, modules="mpmath"
    )
    xx1, yy1, zz1 = s1.get_data()
    xx2, yy2, zz2 = s2.get_data()
    assert np.allclose(xx1, xx2)
    assert np.allclose(yy1, yy2)
    assert not np.allclose(zz1, zz2)

    s1 = ComplexDomainColoringSeries(
        arg(sqrt(-z)), (z, -3 - 3j, 3 + 3j),
        n1=21, n2=21,
        coloring="a", modules=None
    )
    s2 = ComplexDomainColoringSeries(
        arg(sqrt(-z)), (z, -3 - 3j, 3 + 3j),
        n1=21, n2=21,
        coloring="a", modules="mpmath",
    )
    xx1, yy1, _, aa1, ii1, _ = s1.get_data()
    xx2, yy2, _, aa2, ii2, _ = s2.get_data()
    assert np.allclose(xx1, xx2)
    assert np.allclose(yy1, yy2)
    assert not np.allclose(aa1, aa2)
    assert not np.allclose(ii1, ii2)


def test_str():
    u, x, y, z = symbols("u, x:z")

    s = LineOver1DRangeSeries(cos(x), (x, -4, 3))
    assert str(s) == "cartesian line: cos(x) for x over (-4, 3)"

    d = {"return": "real"}
    s = LineOver1DRangeSeries(cos(x), (x, -4, 3), **d)
    assert str(s) == "cartesian line: re(cos(x)) for x over (-4, 3)"

    d = {"return": "imag"}
    s = LineOver1DRangeSeries(cos(x), (x, -4, 3), **d)
    assert str(s) == "cartesian line: im(cos(x)) for x over (-4, 3)"

    d = {"return": "abs"}
    s = LineOver1DRangeSeries(cos(x), (x, -4, 3), **d)
    assert str(s) == "cartesian line: abs(cos(x)) for x over (-4, 3)"

    d = {"return": "arg"}
    s = LineOver1DRangeSeries(cos(x), (x, -4, 3), **d)
    assert str(s) == "cartesian line: arg(cos(x)) for x over (-4, 3)"

    s = LineOver1DRangeSeries(
        cos(u * x), (x, -4, 3),
        params={u: 1}
    )
    assert (
        str(s)
        == "interactive cartesian line: cos(u*x) for x over (-4, 3) and parameters (u,)"
    )

    s = LineOver1DRangeSeries(
        cos(u * x), (x, -u, 3 * y),
        params={u: 1, y: 1}
    )
    assert (
        str(s)
        == "interactive cartesian line: cos(u*x) for x over (-u, 3*y) and parameters (u, y)"
    )

    s = AbsArgLineSeries(sqrt(x), (x, -5 + 2j, 5 + 2j))
    assert str(s) == "cartesian abs-arg line: sqrt(x) for x over (-5.0 + 2.0*I, 5.0 + 2.0*I)"

    s = AbsArgLineSeries(cos(u * x), (x, -4, 3), params={u: 1})
    assert (
        str(s)
        == "interactive cartesian abs-arg line: cos(u*x) for x over (-4, 3) and parameters (u,)"
    )

    s = Parametric2DLineSeries(cos(x), sin(x), (x, -4, 3))
    assert (
        str(s) == "parametric cartesian line: (cos(x), sin(x)) for x over (-4, 3)"
    )

    s = Parametric2DLineSeries(
        cos(u * x), sin(x), (x, -4, 3),
        params={u: 1}
    )
    assert (
        str(s)
        == "interactive parametric cartesian line: (cos(u*x), sin(x)) for x over (-4, 3) and parameters (u,)"
    )

    s = Parametric2DLineSeries(
        cos(u * x), sin(x), (x, -u, 3 * y),
        params={u: 1, y: 1}
    )
    assert (
        str(s)
        == "interactive parametric cartesian line: (cos(u*x), sin(x)) for x over (-u, 3*y) and parameters (u, y)"
    )

    s = Parametric3DLineSeries(cos(x), sin(x), x, (x, -4, 3))
    assert (
        str(s)
        == "3D parametric cartesian line: (cos(x), sin(x), x) for x over (-4, 3)"
    )

    s = Parametric3DLineSeries(
        cos(u * x), sin(x), x, (x, -4, 3),
        params={u: 1}
    )
    assert (
        str(s)
        == "interactive 3D parametric cartesian line: (cos(u*x), sin(x), x) for x over (-4, 3) and parameters (u,)"
    )

    s = Parametric3DLineSeries(
        cos(u * x), sin(x), x, (x, -u, 3 * y), params={u: 1, y: 1}
    )
    assert (
        str(s)
        == "interactive 3D parametric cartesian line: (cos(u*x), sin(x), x) for x over (-u, 3*y) and parameters (u, y)"
    )

    s = SurfaceOver2DRangeSeries(cos(x * y), (x, -4, 3), (y, -2, 5))
    assert (
        str(s)
        == "cartesian surface: cos(x*y) for x over (-4, 3) and y over (-2, 5)"
    )

    s = SurfaceOver2DRangeSeries(
        cos(u * x * y), (x, -4, 3), (y, -2, 5),
        params={u: 1}
    )
    assert (
        str(s)
        == "interactive cartesian surface: cos(u*x*y) for x over (-4, 3) and y over (-2, 5) and parameters (u,)"
    )

    s = SurfaceOver2DRangeSeries(
        cos(u * x * y), (x, -4 * u, 3), (y, -2, 5 * u), params={u: 1}
    )
    assert (
        str(s)
        == "interactive cartesian surface: cos(u*x*y) for x over (-4*u, 3) and y over (-2, 5*u) and parameters (u,)"
    )

    s = ContourSeries(cos(x * y), (x, -4, 3), (y, -2, 5))
    assert str(s) == "contour: cos(x*y) for x over (-4, 3) and y over (-2, 5)"

    s = ContourSeries(cos(u * x * y), (x, -4, 3), (y, -2, 5), params={u: 1})
    assert (
        str(s)
        == "interactive contour: cos(u*x*y) for x over (-4, 3) and y over (-2, 5) and parameters (u,)"
    )

    s = ParametricSurfaceSeries(
        cos(x * y), sin(x * y), x * y, (x, -4, 3), (y, -2, 5)
    )
    assert (
        str(s)
        == "parametric cartesian surface: (cos(x*y), sin(x*y), x*y) for x over (-4, 3) and y over (-2, 5)"
    )

    s = ParametricSurfaceSeries(
        cos(u * x * y), sin(x * y), x * y, (x, -4, 3), (y, -2, 5),
        params={u: 1}
    )
    assert (
        str(s)
        == "interactive parametric cartesian surface: (cos(u*x*y), sin(x*y), x*y) for x over (-4, 3) and y over (-2, 5) and parameters (u,)"
    )

    s = ImplicitSeries(x < y, (x, -5, 4), (y, -3, 2))
    assert (
        str(s)
        == "Implicit expression: x < y for x over (-5, 4) and y over (-3, 2)"
    )

    s = ComplexPointSeries(2 + 3 * I)
    assert str(s) == "complex points: (2 + 3*I,)"

    s = ComplexPointSeries([2 + 3 * I, 4 * I])
    assert str(s) == "complex points: (2 + 3*I, 4*I)"

    s = ComplexPointSeries(2 + 3 * I * y, params={y: 1})
    assert str(s) == "interactive complex points: (3*I*y + 2,) and parameters (y,)"

    s = ComplexPointSeries([2 + 3 * I, 4 * I * y], params={y: 1})
    assert str(s) == "interactive complex points: (2 + 3*I, 4*I*y) and parameters (y,)"

    d = {"threed": False, "return": "real"}
    s = ComplexSurfaceSeries(sqrt(z), (z, -2 - 3j, 4 + 5j), **d)
    assert (
        str(s)
        == "complex contour: re(sqrt(z)) for re(z) over (-2.0, 4.0) and im(z) over (-3.0, 5.0)"
    )

    d = {"threed": True, "return": "real"}
    s = ComplexSurfaceSeries(sqrt(z), (z, -2 - 3j, 4 + 5j), **d)
    assert (
        str(s)
        == "complex cartesian surface: re(sqrt(z)) for re(z) over (-2.0, 4.0) and im(z) over (-3.0, 5.0)"
    )

    d = {"threed": True, "return": "imag"}
    s = ComplexSurfaceSeries(sqrt(z), (z, -2 - 3j, 4 + 5j), **d)
    assert (
        str(s)
        == "complex cartesian surface: im(sqrt(z)) for re(z) over (-2.0, 4.0) and im(z) over (-3.0, 5.0)"
    )

    d = {"threed": True, "return": "abs"}
    s = ComplexSurfaceSeries(sqrt(z), (z, -2 - 3j, 4 + 5j), **d)
    assert (
        str(s)
        == "complex cartesian surface: abs(sqrt(z)) for re(z) over (-2.0, 4.0) and im(z) over (-3.0, 5.0)"
    )

    d = {"threed": True, "return": "arg"}
    s = ComplexSurfaceSeries(sqrt(z), (z, -2 - 3j, 4 + 5j), **d)
    assert (
        str(s)
        == "complex cartesian surface: arg(sqrt(z)) for re(z) over (-2.0, 4.0) and im(z) over (-3.0, 5.0)"
    )

    s = ComplexDomainColoringSeries(
        sqrt(z), (z, -2 - 3j, 4 + 5j), threed=False)
    assert (
        str(s)
        == "complex domain coloring: sqrt(z) for re(z) over (-2.0, 4.0) and im(z) over (-3.0, 5.0)"
    )

    s = ComplexDomainColoringSeries(sqrt(z), (z, -2 - 3j, 4 + 5j), threed=True)
    assert (
        str(s)
        == "complex 3D domain coloring: sqrt(z) for re(z) over (-2.0, 4.0) and im(z) over (-3.0, 5.0)"
    )

    d = {"return": "real"}
    s = ComplexSurfaceSeries(
        x * sqrt(z), (z, -2 - 3j, 4 + 5j), threed=False, params={x: 1}, **d
    )
    assert (
        str(s)
        == "interactive complex contour: re(x*sqrt(z)) for re(z) over (-2.0, 4.0) and im(z) over (-3.0, 5.0) and parameters (x,)"
    )

    s = ComplexSurfaceSeries(
        x * sqrt(z), (z, -2 - 3j, 4 + 5j), threed=True, params={x: 1}, **d
    )
    assert (
        str(s)
        == "interactive complex cartesian surface: re(x*sqrt(z)) for re(z) over (-2.0, 4.0) and im(z) over (-3.0, 5.0) and parameters (x,)"
    )

    a, b = symbols("a, b", real=True)
    s = ComplexSurfaceSeries(
        x * sqrt(z), (z, -2 * a - 3j, 4 + 5j * b),
        threed=True,
        params={x: 1, a: 1, b: 1},
        **d
    )
    assert (
        str(s)
        == "interactive complex cartesian surface: re(x*sqrt(z)) for re(z) over (-2*a, 4.0) and im(z) over (-3.0, 5.0*b) and parameters (x, a, b)"
    )

    s = ComplexDomainColoringSeries(
        x * sqrt(z), (z, -2 - 3j, 4 + 5j), "test",
        params={x: 1}, threed=False
    )
    assert (
        str(s)
        == "interactive complex domain coloring: x*sqrt(z) for re(z) over (-2.0, 4.0) and im(z) over (-3.0, 5.0) and parameters (x,)"
    )

    s = ComplexDomainColoringSeries(
        x * sqrt(z), (z, -2 - 3j, 4 + 5j), "test", params={x: 1}, threed=True
    )
    assert (
        str(s)
        == "interactive complex 3D domain coloring: x*sqrt(z) for re(z) over (-2.0, 4.0) and im(z) over (-3.0, 5.0) and parameters (x,)"
    )

    a, b = symbols("a, b", real=True)
    s = ComplexDomainColoringSeries(
        x * sqrt(z), (z, -2 * a - 3j, 4 + 5j * b),
        threed=True,
        params={x: 1, a: 1, b: 1},
    )
    assert (
        str(s)
        == "interactive complex 3D domain coloring: x*sqrt(z) for re(z) over (-2*a, 4.0) and im(z) over (-3.0, 5.0*b) and parameters (x, a, b)"
    )

    s = Vector2DSeries(-y, x, (x, -5, 4), (y, -3, 2))
    assert str(s) == "2D vector series: [-y, x] over (x, -5.0, 4.0), (y, -3.0, 2.0)"

    s = Vector3DSeries(z, y, x, (x, -5, 4), (y, -3, 2), (z, -6, 7))
    assert (
        str(s)
        == "3D vector series: [z, y, x] over (x, -5.0, 4.0), (y, -3.0, 2.0), (z, -6.0, 7.0)"
    )

    s = Vector2DSeries(
        -y, x * z, (x, -5, 4), (y, -3, 2), "test",
        params={z: 1}
    )
    assert (
        str(s)
        == "interactive 2D vector series: [-y, x*z] over (x, -5.0, 4.0), (y, -3.0, 2.0) and parameters (z,)"
    )

    a, b = symbols("a, b")
    s = Vector2DSeries(
        -y, x * z, (x, -5 * a, 4 * b), (y, -3 * b, 2 * a), "test",
        params={z: 1, a: 1, b: 1},
    )
    assert (
        str(s)
        == "interactive 2D vector series: [-y, x*z] over (x, -5*a, 4*b), (y, -3*b, 2*a) and parameters (z, a, b)"
    )

    s = Vector3DSeries(
        -y, x * z, x,
        (x, -5, 4), (y, -3, 2), (z, -6, 7), "test",
        params={z: 1}
    )
    assert (
        str(s)
        == "interactive 3D vector series: [-y, x*z, x] over (x, -5.0, 4.0), (y, -3.0, 2.0), (z, -6.0, 7.0) and parameters (z,)"
    )

    s = SliceVector3DSeries(
        Plane((0, 0, 0), (1, 0, 0)), z, y, x,
        (x, -5, 4), (y, -3, 2), (z, -6, 7)
    )
    assert (
        str(s)
        == "sliced 3D vector series: [z, y, x] over (x, -5.0, 4.0), (y, -3.0, 2.0), (z, -6.0, 7.0) at plane series: Plane(Point3D(0, 0, 0), (1, 0, 0)) over (x, -5, 4), (y, -3, 2), (z, -6, 7)"
    )

    s = SliceVector3DSeries(
        Plane((0, 0, 0), (1, 0, 0)), u * z, u * y, x,
        (x, -5, 4), (y, -3, 2), (z, -6, 7),
        params={u: 1},
    )
    assert (
        str(s)
        == "sliced interactive 3D vector series: [u*z, u*y, x] over (x, -5.0, 4.0), (y, -3.0, 2.0), (z, -6.0, 7.0) and parameters (u,) at plane series: Plane(Point3D(0, 0, 0), (1, 0, 0)) over (x, -5, 4), (y, -3, 2), (z, -6, 7)"
    )

    s = PlaneSeries(
        Plane((0, 0, 0), (1, 1, 1)),
        (x, -5, 4), (y, -3, 2), (z, -6, 7)
    )
    assert (
        str(s)
        == "plane series: Plane(Point3D(0, 0, 0), (1, 1, 1)) over (x, -5, 4), (y, -3, 2), (z, -6, 7)"
    )

    s = PlaneSeries(
        Plane((z, 0, 0), (1, 1, 1)),
        (x, -5, 4), (y, -3, 2), (z, -6, 7),
        params={z: 1}
    )
    assert (
        str(s)
        == "interactive plane series: Plane(Point3D(z, 0, 0), (1, 1, 1)) over (x, -5, 4), (y, -3, 2), (z, -6, 7) and parameters (z,)"
    )

    s = Geometry2DSeries(Circle(Point(0, 0), 5))
    assert str(s) == "2D geometry entity: Circle(Point2D(0, 0), 5)"

    s = Geometry2DSeries(Circle(Point(x, 0), 5), params={x: 1})
    assert (
        str(s)
        == "interactive 2D geometry entity: Circle(Point2D(x, 0), 5) and parameters (x,)"
    )

    s = Implicit3DSeries(
        x**2 + y**3 - z**2, (x, -2, 2), (y, -3, 3), (z, -4, 4))
    assert (
        str(s)
        == "implicit surface series: x**2 + y**3 - z**2 for x over (-2.0, 2.0) and y over (-3.0, 3.0) and z over (-4.0, 4.0)"
    )


@pytest.mark.skipif(ct is None, reason="control is not installed")
def test_str_control_system():

    s, o = symbols("s, o")
    tf = TransferFunction(50*s**2 - 20*s + 15, -10*s**2 + 40*s + 30, s)
    ser = NicholsLineSeries(tf, (o, 0.01, 100))
    assert (
        str(ser)
        == "nichols line of TransferFunction(50*s**2 - 20*s + 15, -10*s**2 + 40*s + 30, s)"
    )

    a, b, c = symbols("a:c")
    tf = TransferFunction(a*s**2 + b*s + c, s**3 + 10*s**2 + 5 * s + 1, s)
    ser = NicholsLineSeries(
        tf, (o, 0.01, 100),
        params={a: 1, b: 2, c: 3})
    assert (
        str(ser)
        == "interactive nichols line of TransferFunction(a*s**2 + b*s + c, s**3 + 10*s**2 + 5*s + 1, s) and parameters (a, b, c)"
    )

    tf = TransferFunction(50*s**2 - 20*s + 15, -10*s**2 + 40*s + 30, s)
    ser = NyquistLineSeries(tf, (o, 0.01, 100))
    assert (
        str(ser)
        == "nyquist line of TransferFunction(50*s**2 - 20*s + 15, -10*s**2 + 40*s + 30, s)"
    )

    tf = TransferFunction(a*s**2 + b*s + c, s**3 + 10*s**2 + 5 * s + 1, s)
    ser = NyquistLineSeries(tf, (o, 0.01, 100), params={a: 1, b: 2, c: 3})
    assert (
        str(ser)
        == "interactive nyquist line of TransferFunction(a*s**2 + b*s + c, s**3 + 10*s**2 + 5*s + 1, s) and parameters (a, b, c)"
    )

    tf = TransferFunction(50*s**2 - 20*s + 15, -10*s**2 + 40*s + 30, s)
    ser = SystemResponseSeries(tf, (o, 0.01, 100), response_type="step")
    assert (
        str(ser)
        == "step response of TransferFunction(50*s**2 - 20*s + 15, -10*s**2 + 40*s + 30, s)"
    )

    ser = SystemResponseSeries(tf, (o, 0.01, 100), response_type="impulse")
    assert (
        str(ser)
        == "impulse response of TransferFunction(50*s**2 - 20*s + 15, -10*s**2 + 40*s + 30, s)"
    )

    ser = SystemResponseSeries(tf, (o, 0.01, 100), response_type="ramp")
    assert (
        str(ser)
        == "ramp response of TransferFunction(50*s**2 - 20*s + 15, -10*s**2 + 40*s + 30, s)"
    )


@pytest.mark.parametrize("use_cm", [True, False])
def test_use_cm(use_cm):
    # verify that the `use_cm` attribute is implemented.

    u, x, y, z = symbols("u, x:z")

    s = List2DSeries([1, 2, 3, 4], [5, 6, 7, 8], use_cm=use_cm)
    assert s.use_cm is use_cm

    s = List3DSeries(
        [1, 2, 3, 4], [5, 6, 7, 8], [9, 10, 11, 12],
        use_cm=use_cm
    )
    assert s.use_cm is use_cm

    s = AbsArgLineSeries(sqrt(x), (x, -5 + 2j, 5 + 2j), use_cm=use_cm)
    assert s.use_cm is use_cm

    s = Parametric2DLineSeries(cos(x), sin(x), (x, -4, 3), use_cm=use_cm)
    assert s.use_cm is use_cm

    s = Parametric3DLineSeries(cos(x), sin(x), x, (x, -4, 3), use_cm=use_cm)
    assert s.use_cm is use_cm

    s = SurfaceOver2DRangeSeries(
        cos(x * y), (x, -4, 3), (y, -2, 5),
        use_cm=use_cm
    )
    assert s.use_cm is use_cm

    s = ParametricSurfaceSeries(
        cos(x * y), sin(x * y), x * y, (x, -4, 3), (y, -2, 5),
        use_cm=use_cm
    )
    assert s.use_cm is use_cm

    s = ComplexSurfaceSeries(
        sqrt(z), (z, -2 - 3j, 4 + 5j),
        threed=False, use_cm=use_cm
    )
    assert s.use_cm is True

    s = ComplexSurfaceSeries(
        sqrt(z), (z, -2 - 3j, 4 + 5j),
        threed=True, use_cm=use_cm
    )
    assert s.use_cm is use_cm

    s = ComplexDomainColoringSeries(
        sqrt(z), (z, -2 - 3j, 4 + 5j), threed=False, use_cm=use_cm
    )
    assert s.use_cm is use_cm

    s = ComplexDomainColoringSeries(
        sqrt(z), (z, -2 - 3j, 4 + 5j), threed=True, use_cm=use_cm
    )
    assert s.use_cm is use_cm

    s = Vector2DSeries(-y, x, (x, -5, 4), (y, -3, 2), use_cm=use_cm)
    assert s.use_cm is use_cm

    s = Vector3DSeries(
        z, y, x,
        (x, -5, 4), (y, -3, 2), (z, -6, 7),
        use_cm=use_cm
    )
    assert s.use_cm is use_cm

    s = SliceVector3DSeries(
        Plane((0, 0, 0), (1, 0, 0)), z, y, x,
        (x, -5, 4), (y, -3, 2), (z, -6, 7),
        use_cm=use_cm,
    )
    assert s.use_cm is use_cm

    s = PlaneSeries(
        Plane((0, 0, 0), (1, 1, 1)),
        (x, -5, 4), (y, -3, 2), (z, -6, 7),
        use_cm=use_cm
    )
    assert s.use_cm is use_cm

    s = Geometry2DSeries(Circle(Point(0, 0), 5), use_cm=use_cm)
    assert s.use_cm is use_cm


def test_sums():
    # test that data series are able to deal with sums
    x, y, u = symbols("x, y, u")

    def do_test(data1, data2):
        assert len(data1) == len(data2)
        for d1, d2 in zip(data1, data2):
            assert np.allclose(d1, d2)

    s = LineOver1DRangeSeries(
        Sum(1 / x**y, (x, 1, 1000)), (y, 2, 10),
        only_integers=True
    )
    xx, yy = s.get_data()

    s1 = LineOver1DRangeSeries(
        Sum(1 / x, (x, 1, y)), (y, 2, 10),
        only_integers=True
    )
    xx1, yy1 = s1.get_data()

    s2 = LineOver1DRangeSeries(
        Sum(u / x, (x, 1, y)), (y, 2, 10),
        params={u: 1}, only_integers=True
    )
    xx2, yy2 = s2.get_data()
    xx1 = xx1.astype(float)
    xx2 = xx2.astype(float)
    do_test([xx1, yy1], [xx2, yy2])


def test_absargline():
    # verify that AbsArgLineSeries produces the correct results
    x, u = symbols("x, u")

    s1 = AbsArgLineSeries(sqrt(x), (x, -5, 5), n=10)
    s2 = AbsArgLineSeries(
        sqrt(u * x), (x, -5, 5),
        n=10, params={u: 1}
    )
    data1 = s1.get_data()
    data2 = s2.get_data()
    assert len(data1) == len(data2)
    for d1, d2 in zip(data1, data2):
        assert np.allclose(d1, d2)
    # there shouldn't be nan values
    assert np.invert(np.isnan(data1[1])).all()
    assert np.invert(np.isnan(data1[2])).all()


def test_apply_transforms():
    # verify that transformation functions get applied to the output
    # of data series
    s, t, x, y, z, u, v = symbols("s, t, x:z, u, v")

    s1 = LineOver1DRangeSeries(
        cos(x), (x, -2 * pi, 2 * pi),
        n=10
    )
    s2 = LineOver1DRangeSeries(
        cos(x), (x, -2 * pi, 2 * pi),
        n=10,
        tx=np.rad2deg
    )
    s3 = LineOver1DRangeSeries(
        cos(x), (x, -2 * pi, 2 * pi),
        n=10,
        ty=np.rad2deg
    )
    s4 = LineOver1DRangeSeries(
        cos(x), (x, -2 * pi, 2 * pi),
        n=10,
        tx=np.rad2deg, ty=np.rad2deg
    )

    x1, y1 = s1.get_data()
    x2, y2 = s2.get_data()
    x3, y3 = s3.get_data()
    x4, y4 = s4.get_data()
    assert np.isclose(x1[0], -2 * np.pi) and np.isclose(x1[-1], 2 * np.pi)
    assert (y1.min() < -0.9) and (y1.max() > 0.9)
    assert np.isclose(x2[0], -360) and np.isclose(x2[-1], 360)
    assert (y2.min() < -0.9) and (y2.max() > 0.9)
    assert np.isclose(x3[0], -2 * np.pi) and np.isclose(x3[-1], 2 * np.pi)
    assert (y3.min() < -52) and (y3.max() > 52)
    assert np.isclose(x4[0], -360) and np.isclose(x4[-1], 360)
    assert (y4.min() < -52) and (y4.max() > 52)

    xx = np.linspace(-2 * np.pi, 2 * np.pi, 10)
    yy = np.cos(xx)
    s1 = List2DSeries(xx, yy)
    s2 = List2DSeries(xx, yy, tx=np.rad2deg, ty=np.rad2deg)
    x1, y1 = s1.get_data()
    x2, y2 = s2.get_data()
    assert np.isclose(x1[0], -2 * np.pi) and np.isclose(x1[-1], 2 * np.pi)
    assert (y1.min() < -0.9) and (y1.max() > 0.9)
    assert np.isclose(x2[0], -360) and np.isclose(x2[-1], 360)
    assert (y2.min() < -52) and (y2.max() > 52)

    zz = np.linspace(-2 * np.pi, 2 * np.pi, 10)
    xx = np.cos(zz)
    yy = np.cos(zz)
    s1 = List3DSeries(xx, yy, zz)
    s2 = List3DSeries(
        xx, yy, zz,
        tx=lambda t: 2 * t,
        ty=lambda t: 3 * t,
        tz=lambda t: 4 * t
    )
    x1, y1, z1 = s1.get_data()
    x2, y2, z2 = s2.get_data()
    assert np.allclose(xx, x1) and np.allclose(yy, y1) and np.allclose(zz, z1)
    assert np.allclose(xx, x2 / 2)
    assert np.allclose(yy, y2 / 3)
    assert np.allclose(zz, z2 / 4)

    s1 = AbsArgLineSeries(
        cos(x) + sin(I * x), (x, -2 * pi, 2 * pi),
        n=10
    )
    s2 = AbsArgLineSeries(
        cos(x) + sin(I * x), (x, -2 * pi, 2 * pi),
        n=10,
        tx=np.rad2deg,
        ty=lambda x: 2 * x,
        tz=lambda x: 3 * x,
    )
    x1, y1, a1 = s1.get_data()
    x2, y2, a2 = s2.get_data()
    assert np.allclose(x1, np.deg2rad(x2))
    assert np.allclose(y1, y2 / 2)
    assert np.allclose(a1, a2 / 3)

    s1 = Parametric2DLineSeries(
        sin(x), cos(x), (x, -pi, pi),
        n=10
    )
    s2 = Parametric2DLineSeries(
        sin(x), cos(x), (x, -pi, pi),
        n=10,
        tx=np.rad2deg,
        ty=np.rad2deg,
        tp=np.rad2deg,
    )
    x1, y1, a1 = s1.get_data()
    x2, y2, a2 = s2.get_data()
    assert np.allclose(x1, np.deg2rad(x2))
    assert np.allclose(y1, np.deg2rad(y2))
    assert np.allclose(a1, np.deg2rad(a2))

    s1 = Parametric3DLineSeries(
        sin(x), cos(x), x, (x, -pi, pi),
        n=10)
    s2 = Parametric3DLineSeries(
        sin(x), cos(x), x, (x, -pi, pi),
        n=10, tp=np.rad2deg
    )
    x1, y1, z1, a1 = s1.get_data()
    x2, y2, z2, a2 = s2.get_data()
    assert np.allclose(x1, x2)
    assert np.allclose(y1, y2)
    assert np.allclose(z1, z2)
    assert np.allclose(a1, np.deg2rad(a2))

    s1 = SurfaceOver2DRangeSeries(
        cos(x**2 + y**2),
        (x, -2 * pi, 2 * pi), (y, -2 * pi, 2 * pi),
        n1=10, n2=10,
    )
    s2 = SurfaceOver2DRangeSeries(
        cos(x**2 + y**2),
        (x, -2 * pi, 2 * pi), (y, -2 * pi, 2 * pi),
        n1=10, n2=10,
        tx=np.rad2deg,
        ty=lambda x: 2 * x,
        tz=lambda x: 3 * x,
    )
    x1, y1, z1 = s1.get_data()
    x2, y2, z2 = s2.get_data()
    assert np.allclose(x1, np.deg2rad(x2))
    assert np.allclose(y1, y2 / 2)
    assert np.allclose(z1, z2 / 3)

    plane = Plane((-1, 0, 0), (1, 1, 1))
    s1 = PlaneSeries(plane, (x, -2, 2), (y, -2, 2), (z, -2, 2))
    s2 = PlaneSeries(
        plane, (x, -2, 2), (y, -2, 2), (z, -2, 2),
        tx=lambda x: x*2, ty=lambda y: y*3, tz=lambda z: z*4)
    x1, y1, z1 = s1.get_data()
    x2, y2, z2 = s2.get_data()
    assert np.allclose(x2, x1*2)
    assert np.allclose(y2, y1*3)
    assert np.allclose(z2, z1*4, equal_nan=True)

    s1 = ParametricSurfaceSeries(
        u + v, u - v, u * v,
        (u, 0, 2 * pi), (v, 0, pi),
        n1=10, n2=10
    )
    s2 = ParametricSurfaceSeries(
        u + v, u - v, u * v,
        (u, 0, 2 * pi), (v, 0, pi),
        n1=10, n2=10,
        tx=np.rad2deg,
        ty=lambda x: 2 * x,
        tz=lambda x: 3 * x,
    )
    x1, y1, z1, u1, v1 = s1.get_data()
    x2, y2, z2, u2, v2 = s2.get_data()
    assert np.allclose(x1, np.deg2rad(x2))
    assert np.allclose(y1, y2 / 2)
    assert np.allclose(z1, z2 / 3)
    assert np.allclose(u1, u2)
    assert np.allclose(v1, v2)

    s1 = Vector2DSeries(sin(y), cos(x), (x, -pi, pi), (y, -pi, pi), n1=5, n2=5)
    s2 = Vector2DSeries(
        sin(y), cos(x),
        (x, -pi, pi), (y, -pi, pi),
        n1=5, n2=5,
        tx=np.rad2deg,
        ty=lambda x: 2 * x,
    )
    x1, y1, u1, v1 = s1.get_data()
    x2, y2, u2, v2 = s2.get_data()
    assert np.allclose(x1, np.deg2rad(x2))
    assert np.allclose(y1, y2 / 2)
    assert np.allclose(u1, np.deg2rad(u2))
    assert np.allclose(v1, v2 / 2)

    s1 = Vector3DSeries(
        x, y, z,
        (x, -1, 1), (y, -1, 1), (z, -1, 1),
        n1=5, n2=5, n3=5
    )
    s2 = Vector3DSeries(
        x, y, z,
        (x, -1, 1), (y, -1, 1), (z, -1, 1),
        n1=5, n2=5, n3=5,
        tx=np.rad2deg,
        ty=lambda x: 2 * x,
        tz=lambda x: 3 * x,
    )
    x1, y1, z1, u1, v1, w1 = s1.get_data()
    x2, y2, z2, u2, v2, w2 = s2.get_data()
    assert np.allclose(x1, np.deg2rad(x2))
    assert np.allclose(y1, y2 / 2)
    assert np.allclose(z1, z2 / 3)
    assert np.allclose(u1, np.deg2rad(u2))
    assert np.allclose(v1, v2 / 2)
    assert np.allclose(w1, w2 / 3)

    s1 = ComplexPointSeries([1 + 2 * I, 3 + 4 * I])
    s2 = ComplexPointSeries(
        [1 + 2 * I, 3 + 4 * I],
        tx=lambda x: x*2, ty=lambda y: y*3)
    x1, y1 = s1.get_data()
    x2, y2 = s2.get_data()
    assert np.allclose(x2, x1*2)
    assert np.allclose(y2, y1*3)

    s1 = ComplexSurfaceSeries(sqrt(x), (x, -2-2j, 2+2j), n1=10, n2=10)
    s2 = ComplexSurfaceSeries(
        sqrt(x), (x, -2-2j, 2+2j), n1=10, n2=10,
        tx=lambda x: x*2, ty=lambda y: y*3, tz=lambda z: z*4)
    x1, y1, z1 = s1.get_data()
    x2, y2, z2 = s2.get_data()
    assert np.allclose(x2, x1*2)
    assert np.allclose(y2, y1*3)
    assert np.allclose(z2, z1*4)

    s1 = ComplexDomainColoringSeries(
        (z**2 + 1) / (z**2 - 1), (z, -3 - 4 * I, 3 + 4 * I),
        n1=10, n2=10
    )
    s2 = ComplexDomainColoringSeries(
        (z**2 + 1) / (z**2 - 1),
        (z, -3 - 4 * I, 3 + 4 * I),
        n1=10, n2=10,
        tx=lambda t: t*2,
        ty=lambda t: t*3,
        tz=lambda t: t*4,
    )
    x1, y1, z1, a1, b1, c1 = s1.get_data()
    x2, y2, z2, a2, b2, c2 = s2.get_data()
    assert np.allclose(x1*2, x2)
    assert np.allclose(y1*3, y2)
    assert np.allclose(z1*4, z2)
    assert np.allclose(a1, a2)
    assert np.allclose(b1, b2)
    assert np.allclose(c1, c2)


@pytest.mark.skipif(ct is None, reason="control is not installed")
def test_apply_transforms_control():
    s, t = symbols("s, t")

    G = (8*s**2 + 18*s + 32) / (s**3 + 6*s**2 + 14*s + 24)
    s1 = SystemResponseSeries(G, (t, 0, 10), n=10)
    s2 = SystemResponseSeries(
        G, (t, 0, 10), n=10, tx=lambda x: x+1, ty=lambda y: y-1)
    x1, y1 = s1.get_data()
    x2, y2 = s2.get_data()
    assert np.allclose(x2, x1 + 1)
    assert np.allclose(y2, y1 - 1)

    s1 = ColoredSystemResponseSeries(
        G, (t, 0, 10), n=10, color_func=lambda x, y: x*y)
    s2 = ColoredSystemResponseSeries(
        G, (t, 0, 10), n=10, color_func=lambda x, y: x*y,
        tx=lambda x: x+1, ty=lambda y: y-1)
    x1, y1, p1 = s1.get_data()
    x2, y2, p2 = s2.get_data()
    assert np.allclose(p1, x1 * y1)
    assert np.allclose(x2, x1 + 1)
    assert np.allclose(y2, y1 - 1)
    assert np.allclose(p2, p1)

    s1 = PoleZeroSeries(G, return_poles=True)
    s2 = PoleZeroSeries(
        G, return_poles=True, tx=lambda x: x+1, ty=lambda y: y-1)
    x1, y1 = s1.get_data()
    x2, y2 = s2.get_data()
    assert np.allclose(x2, x1 + 1)
    assert np.allclose(y2, y1 - 1)


@pytest.mark.parametrize(
    "g",
    [
        Circle(Point(0, 0), 5),
        Ellipse(Point(0, 0), 5, 1),
        Segment(Point(4, 3), Point(1, 1)),
        Line(Point(2,3), Point(3,5)),
        Point(1, 1),
        Polygon((0,0), 1, n=3),
    ]
)
def test_apply_transforms_geometry_2d(g):
    s1 = Geometry2DSeries(g)
    s2 = Geometry2DSeries(g, tx=lambda x: x*2, ty=lambda y: y*3)
    x1, y1 = s1.get_data()
    x2, y2 = s2.get_data()
    assert np.allclose(x2, x1*2)
    assert np.allclose(y2, y1*3)


@pytest.mark.parametrize(
    "g",
    [
        Point3D(2, 3, 4),
        Line3D(Point3D(2, 3, 4), Point3D(3, 5, 1)),
    ]
)
def test_apply_transforms_geometry_3d(g):
    s1 = Geometry3DSeries(g)
    s2 = Geometry3DSeries(
        g, tx=lambda x: x*2, ty=lambda y: y*3, tz=lambda z: z*4)
    x1, y1, z1 = s1.get_data()
    x2, y2, z2 = s2.get_data()
    assert np.allclose(x2, x1*2)
    assert np.allclose(y2, y1*3)
    assert np.allclose(z2, z1*4)


def test_series_labels():
    # verify that series return the correct label, depending on the plot
    # type and input arguments. If the user set custom label on a data series,
    # it should returned un-modified.

    x, y, z, u, v = symbols("x, y, z, u, v")
    wrapper = "$%s$"

    expr = cos(x)
    s1 = LineOver1DRangeSeries(expr, (x, -2, 2), None)
    s2 = LineOver1DRangeSeries(expr, (x, -2, 2), "test")
    assert s1.get_label(False) == str(expr)
    assert s1.get_label(True) == wrapper % latex(expr)
    assert s2.get_label(False) == "test"
    assert s2.get_label(True) == "test"

    expr = (cos(x), sin(x))
    s1 = Parametric2DLineSeries(*expr, (x, -2, 2), None, use_cm=True)
    s2 = Parametric2DLineSeries(*expr, (x, -2, 2), "test", use_cm=True)
    s3 = Parametric2DLineSeries(*expr, (x, -2, 2), None, use_cm=False)
    s4 = Parametric2DLineSeries(*expr, (x, -2, 2), "test", use_cm=False)
    assert s1.get_label(False) == "x"
    assert s1.get_label(True) == wrapper % "x"
    assert s2.get_label(False) == "test"
    assert s2.get_label(True) == "test"
    assert s3.get_label(False) == str(expr)
    assert s3.get_label(True) == wrapper % latex(expr)
    assert s4.get_label(False) == "test"
    assert s4.get_label(True) == "test"

    expr = (cos(x), sin(x), x)
    s1 = Parametric3DLineSeries(*expr, (x, -2, 2), None, use_cm=True)
    s2 = Parametric3DLineSeries(*expr, (x, -2, 2), "test", use_cm=True)
    s3 = Parametric3DLineSeries(*expr, (x, -2, 2), None, use_cm=False)
    s4 = Parametric3DLineSeries(*expr, (x, -2, 2), "test", use_cm=False)
    assert s1.get_label(False) == "x"
    assert s1.get_label(True) == wrapper % "x"
    assert s2.get_label(False) == "test"
    assert s2.get_label(True) == "test"
    assert s3.get_label(False) == str(expr)
    assert s3.get_label(True) == wrapper % latex(expr)
    assert s4.get_label(False) == "test"
    assert s4.get_label(True) == "test"

    expr = cos(x**2 + y**2)
    s1 = SurfaceOver2DRangeSeries(expr, (x, -2, 2), (y, -2, 2), None)
    s2 = SurfaceOver2DRangeSeries(expr, (x, -2, 2), (y, -2, 2), "test")
    assert s1.get_label(False) == str(expr)
    assert s1.get_label(True) == wrapper % latex(expr)
    assert s2.get_label(False) == "test"
    assert s2.get_label(True) == "test"

    expr = (cos(x - y), sin(x + y), x - y)
    s1 = ParametricSurfaceSeries(*expr, (x, -2, 2), (y, -2, 2), None)
    s2 = ParametricSurfaceSeries(*expr, (x, -2, 2), (y, -2, 2), "test")
    assert s1.get_label(False) == str(expr)
    assert s1.get_label(True) == wrapper % latex(expr)
    assert s2.get_label(False) == "test"
    assert s2.get_label(True) == "test"

    expr = Eq(cos(x - y), 0)
    s1 = ImplicitSeries(expr, (x, -10, 10), (y, -10, 10), None)
    s2 = ImplicitSeries(expr, (x, -10, 10), (y, -10, 10), "test")
    assert s1.get_label(False) == str(expr)
    assert s1.get_label(True) == wrapper % latex(expr)
    assert s2.get_label(False) == "test"
    assert s2.get_label(True) == "test"
    expr = x**2 + y**2 - 5
    s3 = ImplicitSeries(expr, (x, -10, 10), (y, -10, 10), None)
    assert s3.get_label(False) == f"Eq({str(expr)}, 0)"
    assert s3.get_label(True) == wrapper % (latex(expr) + " = 0")

    expr = (-sin(y), cos(x))
    s1 = Vector2DSeries(*expr, (x, -2, 2), (y, -2, 2), None)
    s2 = Vector2DSeries(*expr, (x, -2, 2), (y, -2, 2), "test")
    assert s1.get_label(False) == str(expr)
    assert s1.get_label(True) == wrapper % latex(expr)
    assert s2.get_label(False) == "test"
    assert s2.get_label(True) == "test"

    expr = (-sin(y), cos(x), cos(z))
    s1 = Vector3DSeries(*expr, (x, -2, 2), (y, -2, 2), (z, -2, 2), None)
    s2 = Vector3DSeries(*expr, (x, -2, 2), (y, -2, 2), (z, -2, 2), "test")
    assert s1.get_label(False) == str(expr)
    assert s1.get_label(True) == wrapper % latex(expr)
    assert s2.get_label(False) == "test"
    assert s2.get_label(True) == "test"

    s1 = SliceVector3DSeries(
        Plane((-1, 0, 0), (1, 0, 0)), *expr,
        (x, -2, 2), (y, -2, 2), (z, -2, 2), None
    )
    s2 = SliceVector3DSeries(
        Plane((-1, 0, 0), (1, 0, 0)), *expr,
        (x, -2, 2), (y, -2, 2), (z, -2, 2), "test"
    )
    assert s1.get_label(False) == str(expr)
    assert s1.get_label(True) == wrapper % latex(expr)
    assert s2.get_label(False) == "test"
    assert s2.get_label(True) == "test"

    plane = Plane((-1, 0, 0), (1, 1, 0))
    s1 = PlaneSeries(plane, (x, -2, 2), (y, -2, 2), (z, -2, 2), None)
    s2 = PlaneSeries(plane, (x, -2, 2), (y, -2, 2), (z, -2, 2), "test")
    assert s1.get_label(False) == str(plane)
    assert s1.get_label(True) == wrapper % latex(plane)
    assert s2.get_label(False) == "test"
    assert s2.get_label(True) == "test"

    expr = Circle(Point(0, 0), 5)
    s1 = Geometry2DSeries(expr, label=None)
    s2 = Geometry2DSeries(expr, label="test")
    assert s1.get_label(False) == str(expr)
    assert s1.get_label(True) == wrapper % latex(expr)
    assert s2.get_label(False) == "test"
    assert s2.get_label(True) == "test"

    s1 = List2DSeries([0, 1, 2, 3], [0, 1, 2, 3], "test")
    assert s1.get_label(False) == "test"
    assert s1.get_label(True) == "test"

    s1 = List3DSeries([0, 1, 2, 3], [0, 1, 2, 3], [0, 1, 2, 3], "test")
    assert s1.get_label(False) == "test"
    assert s1.get_label(True) == "test"

    s1 = ComplexPointSeries([1 + 2 * I, 3 + 4 * I], "test")
    assert s1.get_label(False) == "test"
    assert s1.get_label(True) == "test"

    expr = cos(x)
    s1 = AbsArgLineSeries(expr, (x, 1e-05, 1e05), None)
    s2 = AbsArgLineSeries(expr, (x, 1e-05, 1e05), "test")
    assert s1.get_label(False) == str(expr)
    assert s1.get_label(True) == wrapper % latex(expr)
    assert s2.get_label(False) == "test"
    assert s2.get_label(True) == "test"

    expr = sqrt(x)
    s1 = ComplexSurfaceSeries(expr, (x, -3.5 - 2.5j, 3.5 + 2.5j), None)
    s2 = ComplexSurfaceSeries(expr, (x, -3.5 - 2.5j, 3.5 + 2.5j), "test")
    assert s1.get_label(False) == str(expr)
    assert s1.get_label(True) == wrapper % latex(expr)
    assert s2.get_label(False) == "test"
    assert s2.get_label(True) == "test"

    expr = sqrt(x)
    s1 = ComplexDomainColoringSeries(expr, (x, -3.5 - 2.5j, 3.5 + 2.5j), None)
    s2 = ComplexDomainColoringSeries(
        expr, (x, -3.5 - 2.5j, 3.5 + 2.5j), "test")
    assert s1.get_label(False) == str(expr)
    assert s1.get_label(True) == wrapper % latex(expr)
    assert s2.get_label(False) == "test"
    assert s2.get_label(True) == "test"

    expr = x**2 + y**3 - z**2
    s1 = Implicit3DSeries(expr, (x, -2, 2), (y, -3, 3), (z, -4, 4), None)
    s2 = Implicit3DSeries(expr, (x, -2, 2), (y, -3, 3), (z, -4, 4), "test")
    assert s1.get_label(False) == str(expr)
    assert s1.get_label(True) == wrapper % latex(expr)
    assert s2.get_label(False) == "test"
    assert s2.get_label(True) == "test"


@pytest.mark.parametrize(
    "use_cm", [None, True, False]
)
def test_surface_use_cm(use_cm):
    # verify that SurfaceOver2DRangeSeries and ParametricSurfaceSeries get
    # the same value for use_cm

    x, y, u, v = symbols("x, y, u, v")
    kwargs = {}
    if use_cm is not None:
        kwargs["use_cm"] = use_cm

    # they read the same value from default settings
    s1 = SurfaceOver2DRangeSeries(
        cos(x**2 + y**2), (x, -2, 2), (y, -2, 2), **kwargs)
    s2 = ParametricSurfaceSeries(
        u * cos(v), u * sin(v), u, (u, 0, 1), (v, 0, 2 * pi), **kwargs)
    assert s1.use_cm == s2.use_cm


@pytest.mark.filterwarnings("ignore::RuntimeWarning")
def test_sliced_vector_interactive_series():
    # verify that interactive SliceVector3DSeries using an instance of
    # SurfaceBaseSeries as a slice, produced the correct results,
    # ie both the vector series and the slice series updates their parameters.
    x, y, z, u, v, t = symbols("x, y, z, u, v, t")

    N = CoordSys3D("N")
    i, j, k = N.base_vectors()
    xn, yn, zn = N.base_scalars()
    expr = -(xn**2) * tan(t) ** 2 + yn**2 + zn**2
    g = gradient(expr)
    m = g.magnitude()

    slice_series = ParametricSurfaceSeries(
        u / tan(t), u * cos(v), u * sin(v),
        (u, 0.0, 1.0), (v, 0.0, 2 * pi),
        label="slice",
        params={t: 0.5},
        n1=5, n2=5,
    )
    slice_copy = ParametricSurfaceSeries(
        u / tan(t), u * cos(v), u * sin(v),
        (u, 0.0, 1.0), (v, 0.0, 2 * pi),
        label="slice_copy",
        params={t: 0.5},
        n1=5, n2=5,
    )
    s = SliceVector3DSeries(
        slice_series, *(g / m).to_matrix(N),
        (xn, -5, 5), (yn, -5, 5), (zn, -5, 5),
        label="vector",
        params={t: 0.5}
    )

    x1, y1, z1, _, _ = slice_copy.get_data()
    x3, y3, z3, _, _ = slice_series.get_data()
    x2, y2, z2, _, _, _ = s.get_data()
    assert np.allclose(x1, x2) and np.allclose(y1, y2) and np.allclose(z1, z2)
    assert np.allclose(x1, x3) and np.allclose(y1, y3) and np.allclose(z1, z3)

    # now update the parameter: slice shoud produce the same data as slice_copy
    v = 0.25
    slice_copy.params = {t: v}
    s.params = {t: v}
    x1, y1, z1, _, _ = slice_copy.get_data()
    x3, y3, z3, _, _ = slice_series.get_data()
    x2, y2, z2, _, _, _ = s.get_data()
    assert np.allclose(x1, x2) and np.allclose(y1, y2) and np.allclose(z1, z2)
    assert np.allclose(x1, x3) and np.allclose(y1, y3) and np.allclose(z1, z3)


def test_sliced_vector_series_slice_exprs():
    # given a vector field discretized in some domain, for example x,y,z,
    # the slice expression can be f(x, y) or f(y, z) or f(x, z) and the series
    # would return correct data.

    x, y, z = symbols("x, y, z")

    _slice_xy = cos(sqrt(x**2 + y**2))
    s = SliceVector3DSeries(
        _slice_xy, z, y, x,
        (x, -10, 10), (y, -5, 5), (z, -3, 3),
        n1=4, n2=8, n3=12
    )
    data = s.get_data()
    assert all(d.shape == (8, 4) for d in data)
    assert np.allclose(data[0][0, :], np.linspace(-10, 10, 4))
    assert np.allclose(data[1][:, 0], np.linspace(-5, 5, 8))

    _slice_yz = cos(sqrt(y**2 + z**2))
    s = SliceVector3DSeries(
        _slice_yz, z, y, x,
        (x, -10, 10), (y, -5, 5), (z, -3, 3),
        n1=4, n2=8, n3=12
    )
    data = s.get_data()
    assert all(d.shape == (12, 8) for d in data)
    assert np.allclose(data[1][0, :], np.linspace(-5, 5, 8))
    assert np.allclose(data[2][:, 0], np.linspace(-3, 3, 12))

    _slice_xz = cos(sqrt(x**2 + z**2))
    s = SliceVector3DSeries(
        _slice_xz, z, y, x,
        (x, -10, 10), (y, -5, 5), (z, -3, 3),
        n1=4, n2=8, n3=12
    )
    data = s.get_data()
    assert all(d.shape == (12, 4) for d in data)
    assert np.allclose(data[0][0, :], np.linspace(-10, 10, 4))
    assert np.allclose(data[2][:, 0], np.linspace(-3, 3, 12))


def test_sliced_vector_series_slice_instantiation():
    # verify that the sliced surface is instantiated correctly.

    x, y, z, t = symbols("x, y, z, t")

    _slice_xy = cos(sqrt(x**2 + y**2))
    s = SliceVector3DSeries(
        _slice_xy, z, y, x,
        (x, -10, 10), (y, -5, 5), (z, -3, 3),
        n1=4, n2=8, n3=12
    )
    assert isinstance(s.slice_surf_series, SurfaceOver2DRangeSeries)
    assert not s.slice_surf_series.is_interactive

    _slice_xy = cos(sqrt(x**2 + y**2)) * t
    s = SliceVector3DSeries(
        _slice_xy, z, y, x,
        (x, -10, 10), (y, -5, 5), (z, -3, 3),
        n1=4, n2=8, n3=12,
        params={t: 1},
    )
    assert isinstance(s.slice_surf_series, SurfaceOver2DRangeSeries)
    assert s.slice_surf_series.is_interactive


def test_is_polar_2d_parametric():
    # verify that Parametric2DLineSeries isable to apply polar discretization,
    # which is used when polar_plot is executed with polar_axis=True
    t, u = symbols("t u")

    # NOTE: a sufficiently big n must be provided, or else tests
    # are going to fail
    # No colormap
    f = sin(4 * t)
    s1 = Parametric2DLineSeries(
        f * cos(t), f * sin(t), (t, 0, 2 * pi),
        n=10,
        is_polar=False,
        use_cm=False,
    )
    x1, y1, p1 = s1.get_data()
    s2 = Parametric2DLineSeries(
        f * cos(t), f * sin(t), (t, 0, 2 * pi),
        n=10,
        is_polar=True,
        use_cm=False,
    )
    th, r, p2 = s2.get_data()
    assert (not np.allclose(x1, th)) and (not np.allclose(y1, r))
    assert np.allclose(p1, p2)

    # With colormap
    s3 = Parametric2DLineSeries(
        f * cos(t), f * sin(t), (t, 0, 2 * pi),
        n=10,
        is_polar=False,
        color_func=lambda t: 2 * t,
    )
    x3, y3, p3 = s3.get_data()
    s4 = Parametric2DLineSeries(
        f * cos(t), f * sin(t), (t, 0, 2 * pi),
        n=10,
        is_polar=True,
        color_func=lambda t: 2 * t,
    )
    th4, r4, p4 = s4.get_data()
    assert np.allclose(p3, p4) and (not np.allclose(p1, p3))
    assert np.allclose(x3, x1) and np.allclose(y3, y1)
    assert np.allclose(th4, th) and np.allclose(r4, r)


def test_is_polar_3d():
    # verify that SurfaceOver2DRangeSeries is able to apply
    # polar discretization

    x, y, t = symbols("x, y, t")
    expr = (x**2 - 1) ** 2
    s1 = SurfaceOver2DRangeSeries(
        expr, (x, 0, 1.5), (y, 0, 2 * pi),
        n=10, is_polar=False
    )
    s2 = SurfaceOver2DRangeSeries(
        expr, (x, 0, 1.5), (y, 0, 2 * pi),
        n=10, is_polar=True
    )
    x1, y1, z1 = s1.get_data()
    x2, y2, z2 = s2.get_data()
    x22, y22 = x1 * np.cos(y1), x1 * np.sin(y1)
    assert np.allclose(x2, x22)
    assert np.allclose(y2, y22)


def test_color_func():
    # verify that eval_color_func produces the expected results in order to
    # maintain back compatibility with the old sympy.plotting module

    x, y, z, u, v = symbols("x, y, z, u, v")

    # color func: returns x, y, color and s is parametric
    xx = np.linspace(-3, 3, 10)
    yy1 = np.cos(xx)
    s = List2DSeries(xx, yy1, color_func=lambda x, y: 2 * x, use_cm=True)
    xxs, yys, col = s.get_data()
    assert np.allclose(xx, xxs)
    assert np.allclose(yy1, yys)
    assert np.allclose(2 * xx, col)
    assert s.is_parametric

    s = List2DSeries(xx, yy1, color_func=lambda x, y: 2 * x, use_cm=False)
    assert len(s.get_data()) == 2
    assert not s.is_parametric

    zz = np.linspace(-3, 3, 10)
    xx = np.cos(zz)
    yy = np.sin(zz)
    s = List3DSeries(
        xx, yy, zz, color_func=lambda x, y, z: 2 * x, use_cm=True)
    xxs, yys, zzs, col = s.get_data()
    assert np.allclose(xx, xxs)
    assert np.allclose(yy, yys)
    assert np.allclose(zz, zzs)
    assert np.allclose(2 * xx, col)
    assert s.is_parametric

    s = List3DSeries(
        xx, yy, zz, color_func=lambda x, y, z: 2 * x, use_cm=False)
    assert len(s.get_data()) == 3
    assert not s.is_parametric

    s = ComplexPointSeries(
        [1 + 2 * I, 3 + 4 * I], color_func=lambda x, y: x * y, use_cm=True
    )
    xx, yy, col = s.get_data()
    assert s.is_parametric
    assert np.allclose(xx, [1, 3])
    assert np.allclose(yy, [2, 4])
    assert np.allclose(col, [2, 12])

    s = ComplexPointSeries(
        [1 + 2 * I, 3 + 4 * I],
        color_func=lambda x, y: x * y,
        use_cm=False
    )
    assert len(s.get_data()) == 2
    assert not s.is_parametric

    s = LineOver1DRangeSeries(
        sin(x), (x, -5, 5),
        n=10,
        color_func=lambda x: x
    )
    xx, yy, col = s.get_data()
    assert np.allclose(col, xx)
    s = LineOver1DRangeSeries(
        sin(x), (x, -5, 5),
        n=10,
        color_func=lambda x, y: y
    )
    xx, yy, col = s.get_data()
    assert np.allclose(col, yy)

    s = Parametric2DLineSeries(
        cos(x), sin(x), (x, 0, 2 * pi),
        n=10,
        color_func=lambda t: t
    )
    xx, yy, col = s.get_data()
    assert (not np.allclose(xx, col)) and (not np.allclose(yy, col))
    s = Parametric2DLineSeries(
        cos(x), sin(x), (x, 0, 2 * pi),
        n=10,
        color_func=lambda x, y: x * y,
    )
    xx, yy, col = s.get_data()
    assert np.allclose(col, xx * yy)
    s = Parametric2DLineSeries(
        cos(x), sin(x), (x, 0, 2 * pi),
        n=10,
        color_func=lambda x, y, t: x * y * t,
    )
    xx, yy, col = s.get_data()
    assert np.allclose(col, xx * yy * np.linspace(0, 2 * np.pi, 10))

    s = Parametric3DLineSeries(
        cos(x), sin(x), x, (x, 0, 2 * pi),
        n=10,
        color_func=lambda t: t
    )
    xx, yy, zz, col = s.get_data()
    assert (not np.allclose(xx, col)) and (not np.allclose(yy, col))
    s = Parametric3DLineSeries(
        cos(x), sin(x), x, (x, 0, 2 * pi),
        n=10,
        color_func=lambda x, y, z: x * y * z,
    )
    xx, yy, zz, col = s.get_data()
    assert np.allclose(col, xx * yy * zz)
    s = Parametric3DLineSeries(
        cos(x), sin(x), x, (x, 0, 2 * pi),
        n=10,
        color_func=lambda x, y, z, t: x * y * z * t,
    )
    xx, yy, zz, col = s.get_data()
    assert np.allclose(col, xx * yy * zz * np.linspace(0, 2 * np.pi, 10))

    s = SurfaceOver2DRangeSeries(
        cos(x**2 + y**2), (x, -2, 2), (y, -2, 2),
        n1=10, n2=10,
        color_func=lambda x: x,
    )
    xx, yy, zz = s.get_data()
    col = s.eval_color_func(xx, yy, zz)
    assert np.allclose(xx, col)
    s = SurfaceOver2DRangeSeries(
        cos(x**2 + y**2), (x, -2, 2), (y, -2, 2),
        n1=10, n2=10,
        color_func=lambda x, y: x * y,
    )
    xx, yy, zz = s.get_data()
    col = s.eval_color_func(xx, yy, zz)
    assert np.allclose(xx * yy, col)
    s = SurfaceOver2DRangeSeries(
        cos(x**2 + y**2), (x, -2, 2), (y, -2, 2),
        n1=10, n2=10,
        color_func=lambda x, y, z: x * y * z,
    )
    xx, yy, zz = s.get_data()
    col = s.eval_color_func(xx, yy, zz)
    assert np.allclose(xx * yy * zz, col)

    s = ParametricSurfaceSeries(
        1, x, y, (x, 0, 1), (y, 0, 1),
        n1=10, n2=10,
        color_func=lambda u: u,
    )
    xx, yy, zz, uu, vv = s.get_data()
    col = s.eval_color_func(xx, yy, zz, uu, vv)
    assert np.allclose(uu, col)
    s = ParametricSurfaceSeries(
        1, x, y, (x, 0, 1), (y, 0, 1),
        n1=10, n2=10,
        color_func=lambda u, v: u * v,
    )
    xx, yy, zz, uu, vv = s.get_data()
    col = s.eval_color_func(xx, yy, zz, uu, vv)
    assert np.allclose(uu * vv, col)
    s = ParametricSurfaceSeries(
        1, x, y, (x, 0, 1), (y, 0, 1),
        n1=10, n2=10,
        color_func=lambda x, y, z: x * y * z,
    )
    xx, yy, zz, uu, vv = s.get_data()
    col = s.eval_color_func(xx, yy, zz, uu, vv)
    assert np.allclose(xx * yy * zz, col)
    s = ParametricSurfaceSeries(
        1, x, y, (x, 0, 1), (y, 0, 1),
        n1=10, n2=10,
        color_func=lambda x, y, z, u, v: x * y * z * u * v,
    )
    xx, yy, zz, uu, vv = s.get_data()
    col = s.eval_color_func(xx, yy, zz, uu, vv)
    assert np.allclose(xx * yy * zz * uu * vv, col)

    s = Vector2DSeries(
        sin(x - y), cos(x + y), (x, -3, 3), (y, -3, 3),
        color_func=lambda x, y, u, v: u + v)
    xx, yy, uu, vv = s.get_data()
    col = s.eval_color_func(xx, yy, uu, vv)
    assert np.allclose(col, uu + vv)

    s = Vector3DSeries(
        z, y, x, (x, -10, 10), (y, -10, 10), (z, -10, 10),
        color_func=lambda x, y, z, u, v, w: u + v + w
    )
    xx, yy, zz, uu, vv, ww = s.get_data()
    col = s.eval_color_func(xx, yy, zz, uu, vv, ww)
    assert np.allclose(col, uu + vv + ww)

    # Interactive Series
    s = List2DSeries(
        [0, 1, 2, x],
        [x, 2, 3, 4],
        color_func=lambda x, y: 2 * x,
        params={x: 1},
        use_cm=True,
    )
    xx, yy, col = s.get_data()
    assert np.allclose(xx, [0, 1, 2, 1])
    assert np.allclose(yy, [1, 2, 3, 4])
    assert np.allclose(2 * xx, col)
    assert s.is_parametric and s.use_cm

    s = List2DSeries(
        [0, 1, 2, x],
        [x, 2, 3, 4],
        color_func=lambda x, y: 2 * x,
        params={x: 1},
        use_cm=False,
    )
    assert len(s.get_data()) == 2
    assert not s.is_parametric

    s = List3DSeries(
        [0, 1, 2, x],
        [x, 2, 3, 4],
        [1, 3, 2, x],
        color_func=lambda x, y, z: 2 * x,
        params={x: 1},
        use_cm=True,
    )
    xx, yy, zz, col = s.get_data()
    assert np.allclose(xx, [0, 1, 2, 1])
    assert np.allclose(yy, [1, 2, 3, 4])
    assert np.allclose(zz, [1, 3, 2, 1])
    assert np.allclose(2 * xx, col)
    assert s.is_parametric and s.use_cm

    s = List3DSeries(
        [0, 1, 2, x],
        [x, 2, 3, 4],
        [1, 3, 2, x],
        color_func=lambda x, y, z: 2 * x,
        params={x: 1},
        use_cm=False,
    )
    assert len(s.get_data()) == 3
    assert not s.is_parametric

    s = ComplexPointSeries(
        [1 + x * I, 1 + x + 4 * I],
        color_func=lambda x, y: x * y,
        params={x: 2},
        use_cm=True,
    )
    xx, yy, col = s.get_data()
    assert s.is_parametric and s.use_cm
    assert np.allclose(xx, [1, 3])
    assert np.allclose(yy, [2, 4])
    assert np.allclose(col, [2, 12])

    s = ComplexPointSeries(
        [1 + x * I, 1 + x + 4 * I],
        color_func=lambda x, y: x * y,
        params={x: 2},
        use_cm=False,
    )
    assert len(s.get_data()) == 2
    assert not s.is_parametric


def test_color_func_scalar_val():
    # verify that eval_color_func returns a numpy array even when color_func
    # evaluates to a scalar value

    x, y = symbols("x, y")

    s = LineOver1DRangeSeries(
        sin(x), (x, -5, 5),
        n=10, color_func=lambda x: 1
    )
    xx, yy, col = s.get_data()
    assert np.allclose(col, np.ones(xx.shape))

    s = Parametric2DLineSeries(
        cos(x), sin(x), (x, 0, 2 * pi),
        n=10, color_func=lambda t: 1
    )
    xx, yy, col = s.get_data()
    assert np.allclose(col, np.ones(xx.shape))

    s = Parametric3DLineSeries(
        cos(x), sin(x), x, (x, 0, 2 * pi),
        n=10, color_func=lambda t: 1
    )
    xx, yy, zz, col = s.get_data()
    assert np.allclose(col, np.ones(xx.shape))

    s = SurfaceOver2DRangeSeries(
        cos(x**2 + y**2), (x, -2, 2), (y, -2, 2),
        n1=10, n2=10,
        color_func=lambda x: 1,
    )
    xx, yy, zz = s.get_data()
    assert np.allclose(s.eval_color_func(xx), np.ones(xx.shape))

    s = ParametricSurfaceSeries(
        1, x, y, (x, 0, 1), (y, 0, 1),
        n1=10, n2=10,
        color_func=lambda u: 1,
    )
    xx, yy, zz, uu, vv = s.get_data()
    col = s.eval_color_func(xx, yy, zz, uu, vv)
    assert np.allclose(col, np.ones(xx.shape))


def test_line_surface_color():
    # verify the back-compatibility with the old sympy.plotting module.
    # By setting line_color or surface_color to be a callable, it will set
    # the color_func attribute.

    x, y, z = symbols("x, y, z")

    s = LineOver1DRangeSeries(
        sin(x), (x, -5, 5),
        n=10, line_color=lambda x: x
    )
    assert (s.line_color is None) and callable(s.color_func)

    s = Parametric2DLineSeries(
        cos(x), sin(x), (x, 0, 2 * pi),
        n=10, line_color=lambda t: t
    )
    assert (s.line_color is None) and callable(s.color_func)

    s = SurfaceOver2DRangeSeries(
        cos(x**2 + y**2), (x, -2, 2), (y, -2, 2),
        n1=10, n2=10, surface_color=lambda x: x,
    )
    assert (s.surface_color is None) and callable(s.color_func)


def test_complex():
    # verify that series is evaluated with discretized ranges of type complex.

    x, y, u = symbols("x y u")

    def do_test(data1, data2):
        assert len(data1) == len(data2)
        for d1, d2 in zip(data1, data2):
            assert np.allclose(d1, d2)

    expr1 = sqrt(x) * exp(-(x**2))
    expr2 = sqrt(u * x) * exp(-(x**2))
    s1 = LineOver1DRangeSeries(
        im(expr1), (x, -5, 5),
        n=10
    )
    s2 = LineOver1DRangeSeries(
        im(expr2), (x, -5, 5),
        n=10, params={u: 1}
    )
    data1 = s1.get_data()
    data2 = s2.get_data()

    do_test(data1, data2)
    assert (not np.allclose(data1[1], 0)) and (not np.allclose(data2[1], 0))

    s1 = Parametric2DLineSeries(
        re(expr1), im(expr1), (x, -pi, pi),
        n=10
    )
    s2 = Parametric2DLineSeries(
        re(expr2), im(expr2), (x, -pi, pi),
        n=10, params={u: 1}
    )
    data1 = s1.get_data()
    data2 = s2.get_data()
    do_test(data1, data2)
    assert (not np.allclose(data1[1], 0)) and (not np.allclose(data2[1], 0))

    s1 = SurfaceOver2DRangeSeries(
        im(expr1), (x, -5, 5), (y, -10, 10),
        n1=30, n2=3
    )
    s2 = SurfaceOver2DRangeSeries(
        im(expr2), (x, -5, 5), (y, -10, 10),
        n1=30, n2=3, params={u: 1}
    )
    data1 = s1.get_data()
    data2 = s2.get_data()
    do_test(data1, data2)
    assert (not np.allclose(data1[1], 0)) and (not np.allclose(data2[1], 0))


def test_expr_is_lambda_function():
    # verify that when a numpy function is provided, the series will be able
    # to evaluate it. Also, label should be empty in order to prevent some
    # backend from crashing.

    f = lambda x: np.cos(x)
    s2 = LineOver1DRangeSeries(
        f, ("x", -5, 5), n=10)
    s2.get_data()
    assert s2.label == ""

    fx = lambda x: np.cos(x)
    fy = lambda x: np.sin(x)
    s2 = Parametric2DLineSeries(
        fx, fy, ("x", 0, 2 * pi),
        n=10)
    s2.get_data()
    assert s2.label == ""

    fz = lambda x: x
    s2 = Parametric3DLineSeries(
        fx, fy, fz, ("x", 0, 2 * pi),
        n=10)
    s2.get_data()
    assert s2.label == ""

    f = lambda x, y: np.cos(x**2 + y**2)
    s1 = SurfaceOver2DRangeSeries(
        f, ("a", -2, 2), ("b", -3, 3),
        n1=10, n2=10
    )
    s1.get_data()
    s2 = ContourSeries(
        f, ("a", -2, 2), ("b", -3, 3),
        n1=10, n2=10)
    s2.get_data()
    assert s1.label == s2.label == ""

    fx = lambda u, v: np.cos(u + v)
    fy = lambda u, v: np.sin(u - v)
    fz = lambda u, v: u * v
    s1 = ParametricSurfaceSeries(
        fx, fy, fz, ("u", 0, pi), ("v", 0, 2 * pi),
        n1=10, n2=10
    )
    s1.get_data()
    assert s1.label == ""

    raises(
        TypeError,
        lambda: ImplicitSeries(
            lambda t: np.sin(t), ("x", -5, 5), ("y", -6, 6)),
    )

    f = lambda x, y, z: x**2 + y**3 - z**2
    s1 = Implicit3DSeries(f, ("x", -2, 2), ("y", -2, 2), ("z", -2, 2))
    s1.get_data()
    assert s1.label == ""

    raises(TypeError, lambda: List2DSeries(lambda t: t, lambda t: t))
    raises(TypeError, lambda: List3DSeries(lambda t: t, lambda t: t))
    raises(TypeError, lambda: ComplexPointSeries(lambda t: t))
    raises(
        TypeError,
        lambda: ComplexSurfaceSeries(
            lambda z: (z**2 + 1) / (z**2 - 1), ("z", -3 - 4 * I, 3 + 4 * I)
        ),
    )

    s1 = ComplexDomainColoringSeries(
        lambda z: (z**2 + 1) / (z**2 - 1), ("z", -3 - 4 * I, 3 + 4 * I)
    )
    s1.get_data()
    assert s1.label == ""


def test_plane_series():
    # verify that PlaneSeries produces the expected results and that it passes
    # through the provided point

    def compute_distance(xx, yy, zz, point):
        p1 = np.array([xx[0, 0], yy[0, 0], zz[0, 0]])
        p2 = np.array([xx[-1, 0], yy[-1, 0], zz[-1, 0]])
        p3 = np.array([xx[0, -1], yy[0, -1], zz[0, -1]])
        v1 = p3 - p1
        v2 = p2 - p1
        n = np.cross(v1, v2)
        n = n / np.sqrt(np.dot(n, n))
        pv = np.array(point) - p1
        distance = np.dot(n, pv)
        return distance

    x, y, z = symbols("x:z")

    # plane parallel to YZ plane
    p = (0, 0, 0)
    s = PlaneSeries(
        Plane(p, (1, 0, 0)), (x, -5, 4), (y, -3, 2), (z, -6, 7))
    xx, yy, zz = s.get_data()
    assert (
        np.allclose(xx, 0) and (not np.allclose(yy, 0))
        and (not np.allclose(zz, 0)))
    assert np.isclose(compute_distance(xx, yy, zz, p), 0)

    p = (-2, 4, 6)
    s = PlaneSeries(
        Plane(p, (1, 0, 0)), (x, -5, 4), (y, -3, 2), (z, -6, 7))
    xx, yy, zz = s.get_data()
    assert (
        np.allclose(xx, -2) and (not np.allclose(yy, 0))
        and (not np.allclose(zz, 0)))
    assert np.isclose(compute_distance(xx, yy, zz, p), 0)

    # plane parallel to XZ plane
    p = (0, 0, 0)
    s = PlaneSeries(
        Plane(p, (0, 1, 0)), (x, -5, 4), (y, -3, 2), (z, -6, 7))
    xx, yy, zz = s.get_data()
    assert (
        np.allclose(yy, 0) and (not np.allclose(xx, 0))
        and (not np.allclose(zz, 0)))
    assert np.isclose(compute_distance(xx, yy, zz, p), 0)

    p = (-2, 4, 6)
    s = PlaneSeries(
        Plane(p, (0, 1, 0)), (x, -5, 4), (y, -3, 2), (z, -6, 7))
    xx, yy, zz = s.get_data()
    assert (
        np.allclose(yy, 4) and (not np.allclose(xx, 0))
        and (not np.allclose(zz, 0)))
    assert np.isclose(compute_distance(xx, yy, zz, p), 0)

    # plane parallel to XY plane
    p = (0, 0, 0)
    s = PlaneSeries(
        Plane(p, (0, 0, 1)), (x, -5, 4), (y, -3, 2), (z, -6, 7))
    xx, yy, zz = s.get_data()
    assert (
        np.allclose(zz, 0) and (not np.allclose(yy, 0))
        and (not np.allclose(xx, 0)))
    assert np.isclose(compute_distance(xx, yy, zz, p), 0)

    p = (-2, 4, 6)
    s = PlaneSeries(
        Plane(p, (0, 0, 1)), (x, -5, 4), (y, -3, 2), (z, -6, 7))
    xx, yy, zz = s.get_data()
    assert (
        np.allclose(zz, 6) and (not np.allclose(yy, 0))
        and (not np.allclose(xx, 0)))
    assert np.isclose(compute_distance(xx, yy, zz, p), 0)

    # generic vertical plane
    p = (0, 0, 0)
    s = PlaneSeries(
        Plane(p, (1, 1, 0)), (x, -5, 4), (y, -3, 2), (z, -6, 7))
    xx, yy, zz = s.get_data()
    assert all(not np.allclose(t, 0) for t in [xx, yy, zz])
    assert all(np.allclose(zz[i, :], zz[i, 0]) for i in range(zz.shape[0]))
    assert np.isclose(compute_distance(xx, yy, zz, p), 0)

    p = (-2, 4, 6)
    s = PlaneSeries(
        Plane(p, (1, 1, 0)), (x, -5, 4), (y, -3, 2), (z, -6, 7))
    xx, yy, zz = s.get_data()
    assert all(not np.allclose(t, 0) for t in [xx, yy, zz])
    assert all(np.allclose(zz[i, :], zz[i, 0]) for i in range(zz.shape[0]))
    assert np.isclose(compute_distance(xx, yy, zz, p), 0)

    # generic plane
    p = (0, 0, 0)
    s = PlaneSeries(
        Plane(p, (1, 1, 1)), (x, -5, 4), (y, -3, 2), (z, -6, 7))
    s._use_nan = False
    xx, yy, zz = s.get_data()
    assert all(not np.allclose(t, 0) for t in [xx, yy, zz])
    assert np.isclose(compute_distance(xx, yy, zz, p), 0)

    p = (-2, 4, 6)
    s = PlaneSeries(
        Plane(p, (-1, -1, 1)), (x, -5, 4), (y, -3, 2), (z, -6, 7))
    s._use_nan = False
    xx, yy, zz = s.get_data()
    assert all(not np.allclose(t, 0) for t in [xx, yy, zz])
    assert np.isclose(compute_distance(xx, yy, zz, p), 0)


@pytest.mark.parametrize("show_in_legend", [True, False])
def test_show_in_legend_lines(show_in_legend):
    # verify that lines series correctly set the show_in_legend attribute
    x, u = symbols("x, u")

    s = LineOver1DRangeSeries(
        cos(x), (x, -2, 2), "test", show_in_legend=show_in_legend)
    assert s.show_in_legend is show_in_legend

    s = Parametric2DLineSeries(
        cos(x), sin(x), (x, 0, 1), "test", show_in_legend=show_in_legend)
    assert s.show_in_legend is show_in_legend

    s = Parametric3DLineSeries(
        cos(x), sin(x), x, (x, 0, 1), "test", show_in_legend=show_in_legend
    )
    assert s.show_in_legend is show_in_legend


def test_particular_case_1():
    # Verify that symbolic expressions and numerical lambda functions are
    # evaluated with the same algorithm.
    def do_test(a, b):
        d1 = a.get_data()
        d2 = b.get_data()
        for t, v in zip(d1, d2):
            assert np.allclose(t, v)

    n = symbols("n")
    a = S(2) / 3
    epsilon = 0.01
    xn = (n**3 + n**2) ** (S(1) / 3) - (n**3 - n**2) ** (S(1) / 3)
    expr = Abs(xn - a) - epsilon
    math_func = lambdify([n], expr)

    s3 = LineOver1DRangeSeries(expr, (n, -10, 10), "", n=10)
    s4 = LineOver1DRangeSeries(math_func, ("n", -10, 10), "", n=10)
    do_test(s3, s4)


@pytest.mark.parametrize("normalize", [True, False])
def test_vector_series_normalize(normalize):
    # verify that vector series exposes the normalize attribute

    x, y, z, u = symbols("x, y, z, u")

    # default behaviour
    s = Vector2DSeries(-sin(y), cos(x), (x, -2, 2), (y, -2, 2))
    assert not s.normalize
    s = Vector2DSeries(
        -sin(y), cos(x), (x, -2, 2), (y, -2, 2), normalize=normalize)
    assert s.normalize is normalize

    s = Vector3DSeries(
        -sin(y), cos(x), z,
        (x, -2, 2), (y, -2, 2), (z, -2, 2))
    assert not s.normalize
    s = Vector3DSeries(
        -sin(y), cos(x), z,
        (x, -2, 2), (y, -2, 2), (z, -2, 2),
        normalize=normalize
    )
    assert s.normalize is normalize

    s = SliceVector3DSeries(
        Plane((-1, 0, 0), (1, 0, 0)),
        z, -y, x,
        (x, -3, 3), (y, -2, 2), (z, -1, 1)
    )
    assert not s.normalize
    s = SliceVector3DSeries(
        Plane((-1, 0, 0), (1, 0, 0)),
        z, -y, x,
        (x, -3, 3), (y, -2, 2), (z, -1, 1),
        normalize=normalize,
    )
    assert s.normalize is normalize


def test_complex_params_number_eval():
    # The main expression contains terms like sqrt(xi - 1), with
    # parameter (0 <= xi <= 1).
    # There shouldn't be any NaN values on the output.
    xi, wn, x0, v0, t = symbols("xi, omega_n, x0, v0, t")
    x = Function("x")(t)
    eq = x.diff(t, 2) + 2 * xi * wn * x.diff(t) + wn**2 * x
    sol = dsolve(eq, x, ics={x.subs(t, 0): x0, x.diff(t).subs(t, 0): v0})
    params = {wn: 0.5, xi: 0.25, x0: 0.45, v0: 0.0}
    s = LineOver1DRangeSeries(
        sol.rhs, (t, 0, 100), n=5, params=params)
    x, y = s.get_data()
    assert not np.isnan(x).any()
    assert not np.isnan(y).any()

    # Fourier Series of a sawtooth wave
    # The main expression contains a Sum with a symbolic upper range.
    # The lambdified code looks like:
    #       sum(blablabla for for n in range(1, m+1))
    # But range requires integer numbers, whereas per above example, the series
    # casts parameters to complex. Verify that the series is able to detect
    # upper bounds in summations and cast it to int in order to get successfull
    # evaluation
    x, T, n, m = symbols("x, T, n, m")
    # the sawtooth is frac(x / T)
    fs = S(1) / 2 - (1 / pi) * Sum(sin(2 * n * pi * x / T) / n, (n, 1, m))
    params = {T: 4.5, m: 5}
    s = LineOver1DRangeSeries(
        fs, (x, 0, 10), n=5, params=params)
    x, y = s.get_data()
    assert not np.isnan(x).any()
    assert not np.isnan(y).any()


def test_complex_range_line_plot_1():
    # verify that univariate functions are evaluated with a complex
    # data range (with zero imaginary part). There shouln't be any
    # NaN value in the output.

    x, u = symbols("x, u")
    expr1 = im(sqrt(x) * exp(-(x**2)))
    expr2 = im(sqrt(u * x) * exp(-(x**2)))
    s2 = LineOver1DRangeSeries(
        expr1, (x, -10, 10), n=30)
    s3 = LineOver1DRangeSeries(
        expr2, (x, -10, 10), n=30, params={u: 1})
    data2 = s2.get_data()
    data3 = s3.get_data()

    assert not np.isnan(data2[1]).any()
    assert not np.isnan(data3[1]).any()
    assert (
        np.allclose(data2[0], data3[0]) and np.allclose(data2[1], data3[1]))


def test_complex_range_line_plot_2():
    # verify that univariate functions are evaluated with a complex
    # data range (with non-zero imaginary part). There shouln't be any
    # NaN value in the output.

    x, u = symbols("x, u")
    s = LineOver1DRangeSeries(
        abs(sqrt(x)), (x, -5 - 2j, 5 - 2j), n=10)
    xx, yy = s.get_data()
    assert np.isclose(xx[0], -5)
    assert np.isclose(xx[-1], 5)
    assert not np.isnan(xx).any()
    assert not np.isnan(yy).any()


@pytest.mark.filterwarnings("ignore::RuntimeWarning")
def test_force_real_eval():
    # verify that force_real_eval=True produces inconsistent results when
    # compared with evaluation of complex domain.
    x = symbols("x")

    expr = im(sqrt(x) * exp(-(x**2)))
    s1 = LineOver1DRangeSeries(
        expr, (x, -10, 10), n=10, force_real_eval=False
    )
    s2 = LineOver1DRangeSeries(
        expr, (x, -10, 10), n=10, force_real_eval=True
    )
    d1 = s1.get_data()
    d2 = s2.get_data()
    assert not np.allclose(d1[1], 0)
    assert np.allclose(d2[1], 0)


@pytest.mark.parametrize("clabels", [True, False])
def test_contour_series_show_clabels(clabels):
    # verify that a contour series has the abiliy to set the visibility of
    # labels to contour lines

    x, y = symbols("x, y")
    s = ContourSeries(cos(x * y), (x, -2, 2), (y, -2, 2))
    assert s.show_clabels

    s = ContourSeries(cos(x * y), (x, -2, 2), (y, -2, 2), clabels=clabels)
    assert s.show_clabels is clabels


def test_LineOver1DRangeSeries_complex_range():
    # verify that LineOver1DRangeSeries can accept a complex range
    # if the imaginary part of the start and end values are the same

    x = symbols("x")

    s = LineOver1DRangeSeries(abs(sqrt(x)), (x, -10, 10))
    assert s.ranges[0] == (x, -10, 10)
    s = LineOver1DRangeSeries(abs(sqrt(x)), (x, -10 - 2j, 10 - 2j))
    r = s.ranges[0]
    assert r[0] == x
    assert complex(r[1]) == -10 - 2j
    assert complex(r[2]) == 10 - 2j
    assert s.ranges[0]
    raises(
        ValueError,
        lambda: LineOver1DRangeSeries(abs(sqrt(x)), (x, -10 - 2j, 10 + 2j)))


def test_symbolic_plotting_ranges():
    # verify that data series can use symbolic plotting ranges

    x, y, z, a, b = symbols("x, y, z, a, b")

    def do_test(s1, s2, new_params):
        d1 = s1.get_data()
        d2 = s2.get_data()
        for u, v in zip(d1, d2):
            assert np.allclose(u, v)
        s2.params = new_params
        d2 = s2.get_data()
        for u, v in zip(d1, d2):
            assert not np.allclose(u, v)

    s1 = LineOver1DRangeSeries(sin(x), (x, 0, 1), n=10)
    s2 = LineOver1DRangeSeries(
        sin(x), (x, a, b), params={a: 0, b: 1}, n=10
    )
    do_test(s1, s2, {a: 0.5, b: 1.5})

    # missing a parameter
    with raises(
        ValueError,
        match="Unkown symbols found in plotting range"
    ):
        LineOver1DRangeSeries(sin(x), (x, a, b), params={a: 1}, n=10)

    s1 = Parametric2DLineSeries(
        cos(x), sin(x), (x, 0, 1), n=10)
    s2 = Parametric2DLineSeries(
        cos(x), sin(x), (x, a, b), params={a: 0, b: 1}, n=10
    )
    do_test(s1, s2, {a: 0.5, b: 1.5})

    # missing a parameter
    with raises(
        ValueError,
        match="Unkown symbols found in plotting range"
    ):
        Parametric2DLineSeries(
            cos(x), sin(x), (x, a, b), params={a: 0}, n=10)

    s1 = Parametric3DLineSeries(
        cos(x), sin(x), x, (x, 0, 1), n=10)
    s2 = Parametric3DLineSeries(
        cos(x), sin(x), x, (x, a, b),
        params={a: 0, b: 1},
        n=10
    )
    do_test(s1, s2, {a: 0.5, b: 1.5})

    # missing a parameter
    with raises(
        ValueError,
        match="Unkown symbols found in plotting range"
    ):
        Parametric3DLineSeries(
            cos(x), sin(x), x, (x, a, b),
            params={a: 0},
            n=10)

    s1 = SurfaceOver2DRangeSeries(
        cos(x**2 + y**2), (x, -pi, pi), (y, -pi, pi),
        n1=5, n2=5
    )
    s2 = SurfaceOver2DRangeSeries(
        cos(x**2 + y**2), (x, -pi * a, pi * a), (y, -pi * b, pi * b),
        params={a: 1, b: 1},
        n1=5, n2=5,
    )
    do_test(s1, s2, {a: 0.5, b: 1.5})

    # missing a parameter
    with raises(
        ValueError,
        match="Unkown symbols found in plotting range"
    ):
        SurfaceOver2DRangeSeries(
            cos(x**2 + y**2), (x, -pi * a, pi * a), (y, -pi * b, pi * b),
            params={a: 1},
            n1=5, n2=5)

    # one range symbol is included into another range's minimum or maximum val
    with raises(
        ValueError,
        match="Range symbols can't be included into"
    ):
        SurfaceOver2DRangeSeries(
            cos(x**2 + y**2), (x, -pi * a + y, pi * a), (y, -pi * b, pi * b),
            params={a: 1},
            n1=5, n2=5)

    s1 = ParametricSurfaceSeries(
        cos(x - y), sin(x + y), x - y, (x, -2, 2), (y, -2, 2), n1=5, n2=5
    )
    s2 = ParametricSurfaceSeries(
        cos(x - y), sin(x + y), x - y,
        (x, -2 * a, 2), (y, -2, 2 * b),
        params={a: 1, b: 1},
        n1=5, n2=5,
    )
    do_test(s1, s2, {a: 0.5, b: 1.5})

    # missing a parameter
    with raises(
        ValueError,
        match="Unkown symbols found in plotting range"
    ):
        ParametricSurfaceSeries(
            cos(x - y), sin(x + y), x - y,
            (x, -2 * a, 2), (y, -2, 2 * b),
            params={a: 1},
            n1=5, n2=5)

    s1 = ComplexSurfaceSeries(sin(x), (x, -2 - 2j, 2 + 2j), n1=5, n2=5)
    s2 = ComplexSurfaceSeries(
        sin(x), (x, -2 * a - 2j, 2 + 2j * b), n1=5, n2=5, params={a: 1, b: 1}
    )
    do_test(s1, s2, {a: 0.5, b: 1.5})

    with raises(
        ValueError,
        match="Unkown symbols found in plotting range"
    ):
        ComplexSurfaceSeries(
            sin(x), (x, -2 * a - 2j, 2 + 2j * b), n1=5, n2=5, params={a: 1})

    s1 = ComplexDomainColoringSeries(sin(x), (x, -2 - 2j, 2 + 2j), n1=5, n2=5)
    s2 = ComplexDomainColoringSeries(
        sin(x), (x, -2 * a - 2j, 2 + 2j * b), n1=5, n2=5, params={a: 1, b: 1}
    )
    d1 = s1.get_data()
    d2 = s2.get_data()
    for u, v in zip(d1, d2):
        assert np.allclose(u, v)
    s2.params = {a: 0.5, b: 1.5}
    d2 = s2.get_data()
    # NOTE: the last one is the colorbar, which is equal in both cases
    for u, v in zip(d1[:-1], d2[:-1]):
        assert not np.allclose(u, v)

    # missing a parameter
    with raises(
        ValueError,
        match="Unkown symbols found in plotting range"
    ):
        ComplexDomainColoringSeries(
            sin(x), (x, -2 * a - 2j, 2 + 2j * b), n1=5, n2=5, params={a: 1})

    s1 = Vector2DSeries(-cos(y), sin(x), (x, -5, 4), (y, -3, 2), n1=4, n2=4)
    s2 = Vector2DSeries(
        -cos(y), sin(x),
        (x, -5 * a, 4 * b),
        (y, -3 * b, 2 * a),
        n1=4, n2=4,
        params={a: 1, b: 1},
    )
    do_test(s1, s2, {a: 0.5, b: 1.5})

    # missing a parameter
    with raises(
        ValueError,
        match="Unkown symbols found in plotting range"
    ):
        Vector2DSeries(
            -cos(y), sin(x),
            (x, -5 * a, 4 * b),
            (y, -3 * b, 2 * a),
            n1=4, n2=4,
            params={a: 1})

    s1 = Vector3DSeries(
        -cos(y), sin(x), sin(z),
        (x, -5, 4), (y, -3, 2), (z, -6, 7),
        n1=4, n2=4
    )
    s2 = Vector3DSeries(
        -cos(y), sin(x), sin(z),
        (x, -5 * a, 4 * b),
        (y, -3 * b, 2 * a),
        (z, -6 * a, 7 * b),
        n1=4, n2=4,
        params={a: 1, b: 1},
    )
    do_test(s1, s2, {a: 0.5, b: 1.5})

    # missing a parameter
    with raises(
        ValueError,
        match="Unkown symbols found in plotting range"
    ):
        Vector3DSeries(
            -cos(y), sin(x), sin(z),
            (x, -5 * a, 4 * b),
            (y, -3 * b, 2 * a),
            (z, -6 * a, 7 * b),
            n1=4, n2=4,
            params={a: 1})


def test_color_func_expression():
    # verify that color_func is able to deal with instances of Expr: they will
    # be lambdified with the same signature used for the main expression.

    # NOTE: considering how complicated the following expression is,
    # in this case it is easier to use plot3d_spherical to generate the
    # data series.
    phi, theta = symbols("phi, theta", real=True)
    r = re(Ynm(3, 1, theta, phi).expand(func=True).rewrite(sin).expand())
    p = plot3d_spherical(
        abs(r), (theta, 0, pi), (phi, 0, 2 * pi),
        color_func=r,
        use_cm=True, n=20, force_real_eval=True,
        grid=False, show=False,
    )
    d = p[0].get_data()
    assert isinstance(p[0].color_func, Expr)
    assert callable(p[0].evaluator.request_color_func(p[0].modules))
    # the following statement should not raise errors
    p[0].evaluator.eval_color_func(*d)

    x, y, z = symbols("x, y, z")
    s1 = LineOver1DRangeSeries(
        cos(x), (x, -10, 10),
        color_func=sin(x),
        n=10
    )
    s2 = LineOver1DRangeSeries(
        cos(x), (x, -10, 10),
        color_func=lambda x: np.cos(x),
        n=10
    )
    assert all(isinstance(t, ColoredLineOver1DRangeSeries) for t in [s1, s2])
    # the following statement should not raise errors
    d1 = s1.get_data()
    assert isinstance(s1.color_func, Expr)
    assert callable(s1.evaluator.request_color_func(s1.modules))
    d2 = s2.get_data()
    assert not np.allclose(d1[-1], d2[-1])

    s1 = Parametric2DLineSeries(
        cos(x), sin(x), (x, 0, 2 * pi),
        color_func=sin(x),
        n=10, use_cm=True,
    )
    s2 = Parametric2DLineSeries(
        cos(x), sin(x), (x, 0, 2 * pi),
        color_func=lambda x: np.cos(x),
        n=10, use_cm=True,
    )
    # the following statement should not raise errors
    d1 = s1.get_data()
    assert isinstance(s1.color_func, Expr)
    assert callable(s1.evaluator.request_color_func(s1.modules))
    d2 = s2.get_data()
    assert not np.allclose(d1[-1], d2[-1])

    s = SurfaceOver2DRangeSeries(
        cos(x**2 + y**2), (x, -pi, pi), (y, -pi, pi),
        color_func=sin(x**2 + y**2),
        n1=5, n2=5,
    )

    s = Vector2DSeries(
        sin(x - y), cos(x + y), (x, -3, 3), (y, -3, 3),
        color_func=x*y)
    xx, yy, uu, vv = s.get_data()
    col = s.eval_color_func(xx, yy, uu, vv)
    assert np.allclose(col, xx * yy)

    s = Vector3DSeries(
        z, y, x, (x, -10, 10), (y, -10, 10), (z, -10, 10),
        color_func=x * y * z
    )
    xx, yy, zz, uu, vv, ww = s.get_data()
    col = s.eval_color_func(xx, yy, zz, uu, vv, ww)
    assert np.allclose(col, xx * yy * zz)

    # the following statement should not raise errors
    d = s.get_data()
    assert isinstance(s.color_func, Expr)
    assert callable(s.evaluator.request_color_func(s.modules))

    xx = [1, 2, 3, 4, 5]
    yy = [1, 2, 3, 4, 5]
    zz = [1, 2, 3, 4, 5]
    raises(
        ValueError,
        lambda: List2DSeries(xx, yy, use_cm=True, color_func=sin(x)))
    raises(
        ValueError,
        lambda: List3DSeries(xx, yy, zz, use_cm=True, color_func=sin(x)))


def test_color_func_expression_eval_with_sympy():
    # this is a case in which the color_func is a symbolic expression,
    # containing functions that, at the time of writing this, cannot be
    # evaluated with numpy/scipy. Hence, the code should be able to perform
    # the evaluation with sympy.

    x = symbols("x")
    s = LineOver1DRangeSeries(
        cos(x), (x, 0, 2*pi),
        color_func=hyper([2,4,6,8], [2,3,5,7,11], x), n=10
    )
    with warns(
        UserWarning,
        match="The evaluation with NumPy/SciPy failed."
    ):
        s.get_data()


def test_color_func_lambda_errors():
    # verify that color_func lambdas requiring a wrong number of arguments
    # raise appropriate error

    x, y, z = symbols("x, y, z")

    def do_test(code_to_execute, series_type):
        name = series_type.__name__
        with raises(
            ValueError,
            match=f"Error while processing the `color_func` of {name}"
        ):
            code_to_execute()

    s = LineOver1DRangeSeries(cos(x), (x, -pi, pi), color_func=lambda: 1, n=5)
    do_test(lambda: s.get_data(), ColoredLineOver1DRangeSeries)

    s = Parametric2DLineSeries(cos(x), sin(x), (x, 0, pi),
        color_func=lambda: 1)
    do_test(lambda: s.get_data(), Parametric2DLineSeries)

    s = Parametric3DLineSeries(cos(x), sin(x), x, (x, 0, pi),
        color_func=lambda: 1)
    do_test(lambda: s.get_data(), Parametric3DLineSeries)

    s = SurfaceOver2DRangeSeries(
        cos(x*y), (x, -pi, pi), (y, -pi, pi), color_func=lambda: 1, n=5)
    xx, yy, zz = s.get_data()
    do_test(lambda: s.eval_color_func(xx, yy, zz), SurfaceOver2DRangeSeries)

    s = ContourSeries(
        cos(x*y), (x, -pi, pi), (y, -pi, pi), color_func=lambda: 1, n=5)
    xx, yy, zz = s.get_data()
    do_test(lambda: s.eval_color_func(xx, yy, zz), ContourSeries)

    s = PlaneSeries(
        Plane((0, 0, 0), (1, 1, 1)), (x, -pi, pi), (y, -pi, pi), (z, -pi, pi),
        color_func=lambda: 1, n=5)
    xx, yy, zz = s.get_data()
    do_test(lambda: s.eval_color_func(xx, yy, zz), PlaneSeries)

    s = List2DSeries([1, 2], [3, 4], color_func=lambda t: t, use_cm=True)
    do_test(lambda: s.eval_color_func(xx, yy, zz), List2DSeries)

    s = List3DSeries([1, 2], [3, 4], [5, 6], color_func=lambda t: t, use_cm=True)
    do_test(lambda: s.eval_color_func(xx, yy, zz), List3DSeries)


def test_color_func_expr_errors():
    # verify that color_func expressions requiring a different free symbols
    # than expr, raise appropriate error

    x, y, z = symbols("x, y, z")
    def do_test(create_series):
        with raises(
            ValueError,
            match="Incompatible expression and parameters"
        ):
            create_series()

    do_test(lambda: LineOver1DRangeSeries(
        cos(x), (x, -pi, pi), color_func=x+y))
    do_test(lambda: Parametric2DLineSeries(
        cos(x), sin(x), (x, -pi, pi), color_func=x+y))
    do_test(lambda: Parametric3DLineSeries(
        cos(x), sin(x), x, (x, -pi, pi), color_func=x+y))
    do_test(lambda: SurfaceOver2DRangeSeries(
        cos(x*y), (x, -pi, pi), (y, 0, pi), color_func=x+y+z))
    do_test(lambda: ContourSeries(
        cos(x*y), (x, -pi, pi), (y, 0, pi), color_func=x+y+z))


def test_2d_complex_domain_coloring_schemes():
    # verify that domain coloring schemes produce different data from one
    # another

    z = symbols("z")
    expr = (z - 1) / (z**2 + z + 1)
    n1 = n2 = 10
    colorings = "abcdefghijklmno"
    series = [
        ComplexDomainColoringSeries(
            expr, (z, -3 - 3 * I, 3 + 3 * I), "", coloring=c, n1=n1, n2=n2
        )
        for c in colorings
    ]
    imgs = [s.get_data()[-2] for s in series]
    for i in range(len(series) - 1):
        for j in range(i + 1, len(series)):
            assert not np.allclose(imgs[i], imgs[j])


@pytest.mark.skipif(plotly is None, reason="plotly is not installed")
def test_2d_complex_domain_coloring_cmap_blevel():
    # verify that complex domain coloring is applying colormap and black level

    z = symbols("z")
    expr = (z - 1) / (z**2 + z + 1)
    n1 = n2 = 10
    s1 = ComplexDomainColoringSeries(
        expr, (z, -3 - 3 * I, 3 + 3 * I), "",
        coloring="b", cmap=None, blevel=0.75,
        n1=n1, n2=n2,
    )
    s2 = ComplexDomainColoringSeries(
        expr, (z, -3 - 3 * I, 3 + 3 * I), "",
        coloring="b", cmap=None, blevel=0.85,
        n1=n1, n2=n2,
    )
    s3 = ComplexDomainColoringSeries(
        expr, (z, -3 - 3 * I, 3 + 3 * I), "",
        coloring="b", cmap="twilight", blevel=0.75,
        n1=n1, n2=n2,
    )
    s4 = ComplexDomainColoringSeries(
        expr, (z, -3 - 3 * I, 3 + 3 * I), "",
        coloring="b", cmap="twilight", blevel=0.85,
        n1=n1, n2=n2,
    )
    d1, d2, d3, d4 = [t.get_data() for t in [s1, s2, s3, s4]]
    assert not np.allclose(d1[-2], d2[-2])
    assert not np.allclose(d1[-2], d3[-2])
    assert not np.allclose(d1[-2], d4[-2])
    assert not np.allclose(d2[-2], d3[-2])
    assert not np.allclose(d2[-2], d4[-2])
    assert not np.allclose(d3[-2], d4[-2])


def test_2d_complex_domain_coloring_zero_infinity():
    # verify that the domain coloring image is different for the same function
    # when evaluate around zero and around infinity, and that Riemann mask
    # works.

    z = symbols("z")
    expr = (z - 1) / (z**2 + z + 1)
    n1 = n2 = 10
    s1 = ComplexDomainColoringSeries(
        expr, (z, -1.25 - 1.25 * I, 1.25 + 1.25 * I), "",
        coloring="b", at_infinity=False, riemann_mask=False,
        n1=n1, n2=n2,
    )
    s2 = ComplexDomainColoringSeries(
        expr, (z, -1.25 - 1.25 * I, 1.25 + 1.25 * I), "",
        coloring="b", at_infinity=False, riemann_mask=True,
        n1=n1, n2=n2,
    )
    s3 = ComplexDomainColoringSeries(
        expr, (z, -1.25 - 1.25 * I, 1.25 + 1.25 * I), "",
        coloring="b", at_infinity=True, riemann_mask=False,
        n1=n1, n2=n2,
    )
    s4 = ComplexDomainColoringSeries(
        expr, (z, -1.25 - 1.25 * I, 1.25 + 1.25 * I), "",
        coloring="b", at_infinity=True, riemann_mask=True,
        n1=n1, n2=n2,
    )
    assert s1.expr != s3.expr
    assert s2.expr != s4.expr
    assert s1.expr == s2.expr
    assert s3.expr == s4.expr
    d1, d2, d3, d4 = [t.get_data() for t in [s1, s2, s3, s4]]
    assert not np.allclose(d1[-2], d2[-2])
    assert not np.allclose(d1[-2], d3[-2])
    assert not np.allclose(d1[-2], d4[-2])
    assert not np.allclose(d2[-2], d3[-2])
    assert not np.allclose(d2[-2], d4[-2])
    assert not np.allclose(d3[-2], d4[-2])


@pytest.mark.filterwarnings("ignore::RuntimeWarning")
def test_riemann_sphere_series():
    # verify that it correctly instatiates and doesn't raise error when
    # producing data.

    z = symbols("z")
    expr = (z - 1) / (z**2 + z + 1)
    t, p = symbols("theta phi")
    s = RiemannSphereSeries(expr, (t, 0, pi), (p, 0, 2 * pi), n1=5, n2=15)
    d = s.get_data()
    assert d[0].shape == (5, 15)


@pytest.mark.parametrize(
    "val, horizontal, label, params",
    [
        (4.5, True, "", None),
        (4.5, False, "test", None),
        (x + y, True, "", {x: 1, y: 2}),
        (x + y, True, "test", {x: 1, y: 2}),
    ]
)
def test_hvline_series(val, horizontal, label, params):
    kwargs = {}
    if params:
        kwargs["params"] = params
    s = HVLineSeries(val, horizontal, label=label, **kwargs)
    assert s.is_horizontal is horizontal
    assert s.is_interactive is (params is not None)
    assert s.get_label(False) == label
    loc = s.get_data()
    assert isinstance(loc, float)
    assert np.isclose(loc, val if not params else 3)


def test_complex_surface_contour():
    # verify that ComplexSurfaceSeries exposes the proper attributes
    # to be rendered as a contour.

    z = symbols("z")
    s = ComplexSurfaceSeries(sqrt(z), (z, -5 - 5j, 5 + 5j))
    assert s.is_filled
    assert s.show_clabels

    s = ComplexSurfaceSeries(
        sqrt(z), (z, -5 - 5j, 5 + 5j), is_filled=False, clabels=False
    )
    assert not s.is_filled
    assert not s.show_clabels


def test_exclude_points():
    # verify that exclude works as expected

    x = symbols("x")

    expr = (floor(x) + S.Half) / (1 - (x - S.Half) ** 2)
    with warns(
        UserWarning,
        match="NumPy is unable to evaluate with complex numbers some of",
    ):
        s = LineOver1DRangeSeries(
            expr, (x, -3.5, 3.5),
            n=100, exclude=list(range(-3, 4))
        )
    xx, yy = s.get_data()
    assert not np.isnan(xx).any()
    assert np.count_nonzero(np.isnan(yy)) == 7
    assert len(xx) > 100

    e1 = log(floor(x)) * cos(x)
    e2 = log(floor(x)) * sin(x)
    with warns(
        UserWarning,
        match="NumPy is unable to evaluate with complex numbers some of",
    ):
        s = Parametric2DLineSeries(
            e1, e2, (x, 1, 12),
            n=100, exclude=list(range(1, 13))
        )
    xx, yy, pp = s.get_data()
    assert not np.isnan(pp).any()
    assert np.count_nonzero(np.isnan(xx)) == 12
    assert np.count_nonzero(np.isnan(yy)) == 12
    assert len(xx) > 100


def test_exclude_points_2():
    x = symbols("x")
    expr = Piecewise(
        (cos(x), (x < 0)),
        (sin(x), True)
    )

    # here, the exclusion point happens precisely at a discretization point
    s1 = LineOver1DRangeSeries(expr, (x, -1, 1), n=11, exclude=[0])
    xx1, yy1 = s1.get_data()
    assert len(xx1) == len(yy1) == 13 # 2 points have been added near the esclusion
    assert not np.isnan(xx1).any()
    assert np.isnan(yy1).any()
    assert np.allclose(
        xx1,
        np.array([
            -1., -0.8, -0.6, -0.4, -0.2,
            -2.e-05, 0, 2.e-05, 0.2, 0.4, 0.6, 0.8, 1.
        ])
    )
    assert np.allclose(
        yy1,
        np.array([
            0.54030231, 0.69670671, 0.82533561, 0.92106099, 0.98006658,
            1, np.nan, 2.e-05, 0.19866933, 0.38941834, 0.56464247, 0.71735609,
            0.84147098]),
        equal_nan=True
    )

    # here, the exclusion point falls in between two discretization points
    s2 = LineOver1DRangeSeries(expr, (x, -1, 1), n=12, exclude=[0])
    xx2, yy2 = s2.get_data()
    assert len(xx2) == len(yy2) == 14
    assert 0.0 in xx2
    assert not np.isnan(xx2).any()
    assert np.isnan(yy2).any()
    assert np.allclose(
        xx2,
        np.array([
            -1.00000000e+00, -8.18181818e-01, -6.36363636e-01, -4.54545455e-01,
            -2.72727273e-01, -9.09090909e-04,  0.00000000e+00,  9.09090909e-04,
            9.09090909e-02,  2.72727273e-01,  4.54545455e-01,  6.36363636e-01,
            8.18181818e-01,  1.00000000e+00])
    )
    assert np.allclose(
        yy2,
        np.array([
            5.40302306e-01, 6.83549435e-01, 8.04262070e-01, 8.98460691e-01,
            9.63039864e-01, 9.99999587e-01, np.nan, 9.09090784e-04,
            9.07839235e-02, 2.69358908e-01, 4.39053968e-01, 5.94274788e-01,
            7.29904220e-01, 8.41470985e-01]),
        equal_nan=True
    )


@pytest.mark.filterwarnings("ignore:NumPy is unable to evaluate with complex numbers some of the functions")
def test_exclude_points_3():
    # at the time of writing this, numpy/scipy are unable to evaluate the
    # hyper function. Here I test the exclusion algorithm performs the
    # evaluations with sympy in the proximity of the exclusion points.

    x = symbols("x")
    s = LineOver1DRangeSeries(
        hyper((1.0331469998003, 9.67916472867169), (10.0,), x),
        (x, -5, 0.5),
        exclude=[0], n=10)

    with warns(
        UserWarning,
        match="The evaluation with NumPy/SciPy failed."
    ):
        xx, yy = s.get_data()
        assert np.allclose(xx, [
            -5.00000000e+00, -4.38888889e+00, -3.77777778e+00, -3.16666667e+00,
            -2.55555556e+00, -1.94444444e+00, -1.33333333e+00, -7.22222222e-01,
            -1.11111111e-03,  0.00000000e+00,  1.11111111e-03,  5.00000000e-01])
        assert np.allclose(yy, [
            0.16192905, 0.18079556, 0.20453862, 0.23531307, 0.2767561 ,
            0.33552226, 0.42521825, 0.57864633, 0.99889011, np.nan,
            1.00111233, 1.98563064], equal_nan=True)


@pytest.mark.filterwarnings("ignore:NumPy is unable to evaluate with complex numbers some of the functions")
def test_exclude_points_4():
    # verify that the exclude points algorithm also work if the first
    # discretization point is included in the exclusion list

    x = symbols("x")
    s = LineOver1DRangeSeries(
        ceiling(x), (x, -2, 2), n=10, exclude=np.arange(-2, 3))
    xx, yy = s.get_data()
    assert np.allclose(xx, [
        -2., -1.99555556, -1.55555556, -1.00111111, -1.,
       -0.99888889, -0.66666667, -0.00222222,  0.,  0.00222222,
        0.22222222,  0.99888889,  1.,  1.00111111,  1.11111111,
        1.55555556,  1.99555556,  2.])
    assert np.allclose(yy, [
        np.nan, -1., -1., -1., np.nan, -0., -0., -0., np.nan,  1.,  1.,  1.,
        np.nan, 2.,  2.,  2.,  2., np.nan], equal_nan=True)


def test_unwrap():
    # verify that unwrap works as expected

    x, y = symbols("x, y")
    expr = 1 / (x**3 + 2 * x**2 + x)
    expr = arg(expr.subs(x, I * y * 2 * pi))
    s1 = LineOver1DRangeSeries(
        expr, (y, 1e-05, 1e05),
        xscale="log", n=10, unwrap=False
    )
    s2 = LineOver1DRangeSeries(
        expr, (y, 1e-05, 1e05),
        xscale="log", n=10, unwrap=True
    )
    s3 = LineOver1DRangeSeries(
        expr, (y, 1e-05, 1e05),
        xscale="log", n=10, unwrap={"period": 4}
    )
    x1, y1 = s1.get_data()
    x2, y2 = s2.get_data()
    x3, y3 = s3.get_data()
    assert np.allclose(x1, x2)
    # there must not be nan values in the results of these evaluations
    assert all(not np.isnan(t).any() for t in [y1, y2, y3])
    assert not np.allclose(y1, y2)
    assert not np.allclose(y1, y3)
    assert not np.allclose(y2, y3)


def test_implicit_3d_series_plane():
    # verify that if a Plane is given to Implicit3DSeries, the equation will
    # be extracted

    x, y, z = symbols("x:z")

    s = Implicit3DSeries(
        Plane((0, 0, 0), (1, 1, 1)), (x, -2, 2), (y, -3, 3), (z, -4, 4)
    )
    assert s.expr == x + y + z


@pytest.mark.filterwarnings("ignore:The provided expression is an unequality.")
@pytest.mark.parametrize("adaptive", [True, False])
def test_implicit_2d_series_ne(adaptive):
    # verify that objects of type Ne don't raise any error

    x, y = symbols("x y")
    expr = Ne(x * y, 1)
    s = ImplicitSeries(expr, (x, -10, 10), (y, -10, 10), adaptive=adaptive)
    s.get_data()


@pytest.mark.parametrize("depth, expected_length", [
    (0, 2854),
    (1, 4884),
    (2, 8934),
    (3, 17040),
    (4, 33258),
])
def test_implicit_2d_adaptive_true_depth(depth, expected_length):
    x, y = symbols("x y")
    expr = Ne(x * y, 1)
    s = ImplicitSeries(
        expr, (x, -10, 10), (y, -10, 10), adaptive=True, depth=depth)
    d = s.get_data()
    assert len(d[0]) == expected_length


@pytest.mark.parametrize(
    "start, direc, label, rkw, sil, params",
    [
        ((1, 2), (3, 4), None, None, True, None),
        ((1, 2), (3, 4), "test", {"color": "r"}, False, None),
        (Tuple(j, k), (3, 4), None, None, True, {j: (1, 0, 2), k: (2, 0, 3)}),
        (Tuple(j, k), (3, 4), "test", {"color": "r"}, False, {j: (1, 0, 2), k: (2, 0, 3)}),
    ]
)
def test_arrow2dserie(start, direc, label, rkw, sil, params):
    kw = {"rendering_kw": rkw, "show_in_legend": sil}
    if params:
        params = {k: v[0] for k, v in params.items()}
        kw["params"] = params
    s = Arrow2DSeries(start, direc, label, **kw)
    assert np.allclose(
        s.get_data(),
        [1, 2, 4, 6]
    )
    assert s.show_in_legend is sil
    if not params:
        assert s.get_label(False) == (
            "(1.0, 2.0) -> (4.0, 6.0)" if not label else label)
        assert str(s) == "2D arrow from (1.0, 2.0) to (4.0, 6.0)"
    else:
        assert s.get_label(False) == (
            "(j, k) -> (j + 3, k + 4)" if not label else label)
        assert str(s) == "interactive 2D arrow from (j, k) to (j + 3, k + 4) and parameters (j, k)"
    assert s.rendering_kw == ({} if not rkw else rkw)
    assert s.is_interactive == (len(s.params) > 0)
    assert s.params == ({} if not params else params)



@pytest.mark.parametrize(
    "start, direc, label, rkw, sil, params",
    [
        ((1, 2, 3), (4, 5, 6), None, None, True, None),
        ((1, 2, 3), (4, 5, 6), "test", {"color": "r"}, False, None),
        (Tuple(j, k, l), (4, 5, 6), None, None, True, {j: (1, 0, 2), k: (2, 0, 3), l: (3, 0, 4)}),
        (Tuple(j, k, l), (4, 5, 6), "test", {"color": "r"}, False, {j: (1, 0, 2), k: (2, 0, 3), l: (3, 0, 4)}),
    ]
)
def test_arrow3dserie(start, direc, label, rkw, sil, params):
    kw = {"rendering_kw": rkw, "show_in_legend": sil}
    if params:
        params = {k: v[0] for k, v in params.items()}
        kw["params"] = params
    s = Arrow3DSeries(start, direc, label, **kw)
    assert np.allclose(
        s.get_data(),
        [1, 2, 3, 5, 7, 9]
    )
    assert s.show_in_legend is sil
    if not params:
        assert s.get_label(False) == (
            "(1.0, 2.0, 3.0) -> (5.0, 7.0, 9.0)" if not label else label)
        assert str(s) == "3D arrow from (1.0, 2.0, 3.0) to (5.0, 7.0, 9.0)"
    else:
        assert s.get_label(False) == (
            "(j, k, l) -> (j + 4, k + 5, l + 6)" if not label else label)
        assert str(s) == "interactive 3D arrow from (j, k, l) to (j + 4, k + 5, l + 6) and parameters (j, k, l)"
    assert s.rendering_kw == ({} if not rkw else rkw)
    assert s.is_interactive == (len(s.params) > 0)
    assert s.params == ({} if not params else params)


def test_domain_coloring_k_plus_log():
    # verify that domain coloring with `coloring="k"` and `coloring="k+log"`
    # produces different results
    z = symbols("z")
    expr = (
        0.351176005452417 / (0.493390296887743 * z + 1)**8 +
        3.64807283221185 / (0.973899493572263 * z + 1)**7 +
        3.55305005674673 / (0.97390632979091 * z + 1)**8 +
        3.75759485136629 / (0.974408144493035 * z + 1)**6 +
        3.87452265783084 / (0.975328100372965 * z + 1)**5 +
        3.98256013950831 / (0.975943004928512 * z + 1)**4 +
        4.08962026313833 / (0.976651199767166 * z + 1)**3 +
        4.19610711073318 / (0.977667149308349 * z + 1)**2 +
        4.39 / (z + 1.02197) - 107.7301
    )
    s1 = ComplexDomainColoringSeries(
        expr, (z, -5-2*1j, 1+2*1j),
        coloring="k", n1=15, n2=10
    )
    s2 = ComplexDomainColoringSeries(
        expr, (z, -5-2*1j, 1+2*1j),
        coloring="k+log", n1=15, n2=10
    )
    assert np.allclose(s1.get_data()[:3], s2.get_data()[:3])
    assert not np.allclose(s1.get_data()[-2], s2.get_data()[-2])


@pytest.mark.filterwarnings("ignore::UserWarning")
def test_line_series_hyper_function():
    # https://github.com/Davide-sd/sympy-plot-backends/issues/34
    x = symbols("x")
    s = LineOver1DRangeSeries(
        Piecewise(
            (hyper((1.0331469998003, 9.67916472867169), (10.0,), x), x < 0.6),
            (7, True)
        ), (x, 0, 1)
    )
    with warns(
        UserWarning,
        match="The evaluation with NumPy/SciPy failed."
    ):
        s.get_data()


def test_eval_lambda_functions():
    # verify that evaluation with is able to deal with
    # user-defined Python functions.

    # what is going to happen?
    # 1. f is evaluated with an array of numbers. Because the comparison
    #    `if x < 0`` requires x to be a number, the evaluation fails
    #    with ValueError.
    # 2. The module detects the failure and attempt a different strategy,
    #    vectorizing the function. So, the function will be evaluated for
    #    each element of the array `x`.
    # 3. The expected output will be created.
    def f(x):
        if x < 0:
            return -x
        else:
            return x
    t = symbols("t")
    s = LineOver1DRangeSeries(f, (t, -2, 2), n=5,
        force_real_eval=True)
    x, y = s.get_data()
    assert np.allclose(x, [-2., -1.,  0.,  1.,  2.])
    assert np.allclose(y, [2., 1.,  0.,  1.,  2.])

    # using numpy vectorization:
    # 1. f is evaluated with an array of numbers. The function is coded to
    #    use numpy's vectorization, so no error will be raised.
    # 2. The expected output will be created.
    def f(x):
        y = x.copy()
        idx = x < 0
        y[idx] = -y[idx]
        return y
    s = LineOver1DRangeSeries(f, (t, -2, 2), n=5,
        force_real_eval=True)
    x, y = s.get_data()
    assert np.allclose(x, [-2., -1.,  0.,  1.,  2.])
    assert np.allclose(y, [2., 1.,  0.,  1.,  2.])

    # this user-defined function uses sympy's `nsolve`:
    # 1. f is evaluated with an array of numbers. `nsolve` receives an array
    #    of numbers, it thinks it is dealing with N equations. Hence, it
    #    expects `t` to be a list of N symbols. But `t` is just one symbol.
    #    Hence, this error is raised:
    #    TypeError: object of type 'Symbol' has no len()
    # 2. The module detects the failure and attempt a different strategy,
    #    vectorizing the function. So, the function will be evaluated for
    #    each element of the array `x`.
    # 3. The expected output will be created.
    t = symbols("t")

    def g(x):
        return nsolve(sin(t) - x, t, 0)

    s = LineOver1DRangeSeries(g, (t, -1, 1), n=5)
    x, y = s.get_data()
    assert np.allclose(x, [-1., -0.5,  0.,  0.5,  1.])
    assert np.allclose(y, [-1.57079581, -0.52359878,  0.,  0.52359878, 1.57079583])


@pytest.mark.skipif(ct is None, reason="control is not installed")
@pytest.mark.parametrize(
    "tf, label, rendering_kw",
    [
        (tf1, None, None),
        (tf1, "a", {"color": "r"}),
        (tf2, None, None),
        (tf2, "a", {"color": "r"})
    ]
)
def test_root_locus_series(tf, label, rendering_kw):
    # verify that RootLocusSeries is able to deal with symbolic
    # transfer functions

    r = RootLocusSeries(tf, label=label, rendering_kw=rendering_kw)
    assert isinstance(r.expr, TransferFunction)
    assert r.label == (label if label else str(tf2))
    assert r.rendering_kw == (rendering_kw if rendering_kw else {})
    data = r.get_data()
    # quick way to verify that I'm using ct.root_locus for data generation
    assert len(data) == 2
    # the following tests that there are 3 "branches" on the root locus plot
    assert data[0].shape[1] == 3


@pytest.mark.skipif(ct is None, reason="control is not installed")
@pytest.mark.skipif(scipy is None, reason="scipy is not installed")
def test_root_locus_series_2():
    # verify that RootLocusSeries is able to deal with transfer functions
    # from the ``control`` module and from ``scipy.signal``.
    G1 = ct.tf([1, 0, -0.5], [1, 2, 3, 4])
    s1 = RootLocusSeries(G1)
    assert s1.expr is None
    assert isinstance(s1.system, ct.TransferFunction)
    assert len(s1.get_data()) == 2

    G2 = scipy.signal.TransferFunction([1, 0, -0.5], [1, 2, 3, 4])
    s2 = RootLocusSeries(G2)
    assert s2.expr is None
    assert isinstance(s2.system, ct.TransferFunction)
    assert len(s2.get_data()) == 2


def test_sgrid_line_series_1():
    xi = [0, 0.2, 0.5, 1]
    wn = [1, 2, 3]
    s = SGridLineSeries(xi, wn, [], [], auto=False)
    xi_dict, wn_dict, y_tp, x_ts = s.get_data()
    xi_ret = [k[0] for k in xi_dict.keys()]
    assert np.allclose(xi_ret, xi)
    assert all(k in list(xi_dict.values())[0].keys()
        for k in ["x", "y", "label"])
    assert np.allclose(list(wn_dict.keys()), wn)
    assert all(k in list(wn_dict.values())[0].keys()
        for k in ["x", "y", "label", "lx", "ly"])
    assert len(y_tp) == 0
    assert len(x_ts) == 0


@pytest.mark.skipif(ct is None, reason="control is not installed")
def test_sgrid_line_series_2():
    xi = [0, 0.2, 0.5, 1]
    wn = [1, 2, 3]
    # when one or more data series (RootLocusSeries or PoleZeroSeries or
    # List2DSeries) are associated to a SGridLineSeries, it autocomputes
    # the damping ratios and natural frequencies
    s = symbols("s")
    G1 = (s**2 + 1) / (s**3 + 2*s**2 + 3*s + 4)
    r1 = RootLocusSeries(G1)
    g1 = SGridLineSeries(xi, wn, [], [], auto=True)
    # need to set data limits (this is usually done by renderers)
    r1.get_data()
    g1.set_axis_limits(r1.xlim, r1.ylim)
    xi_dict, wn_dict, y_tp, x_ts = g1.get_data()
    xi_ret = [k[0] for k in xi_dict.keys()]
    assert len(xi_ret) != len(xi)
    assert len(wn_dict) != len(wn)

    G2 = (s**2 - 4) / (s**3 + 2*s - 3)
    r2 = RootLocusSeries(G2)
    g2 = SGridLineSeries(xi, wn, [], [], auto=True)
    r2.get_data()
    g2.set_axis_limits(r2.xlim, r2.ylim)
    xi_dict2, wn_dict2, y_tp2, x_ts2 = g2.get_data()
    xi_ret2 = [k[0] for k in xi_dict2.keys()]
    assert not np.allclose(xi_ret, xi_ret2)
    assert not np.allclose(list(wn_dict.keys()), list(wn_dict2.keys()))

    s = SGridLineSeries(xi, wn, [1, np.pi], [1, 4])
    xi_dict, wn_dict, y_tp, x_ts = s.get_data()
    assert np.allclose(y_tp, [np.pi, 1])
    assert np.allclose(x_ts, [-4, -1])


def test_sgrid_line_series_interactive():
    a, b, c, d = symbols("a:d")
    params = {a: 0.5, b: 2, c: 2*pi, d: 8}
    xi = [0.1, 0.2, a]
    wn = [1, b]
    tp = [1, pi, c]
    ts = [1, 4, d]
    s = SGridLineSeries(xi, wn, tp, ts, auto=False, params=params)
    assert s.is_interactive
    xi_dict, wn_dict, y_tp, x_ts = s.get_data()
    xi_ret = [k[0] for k in xi_dict.keys()]
    assert np.allclose(xi_ret, [0.1, 0.2, 0.5])
    assert np.allclose(list(wn_dict.keys()), [1, 2])
    assert np.allclose(y_tp, [np.pi, 1, 0.5])
    assert np.allclose(x_ts, [-4, -1, -0.5])

    # xi > 1 -> ValueError
    params = {a: 1.5, b: 2, c: 2*pi, d: 8}
    s = SGridLineSeries(xi, wn, tp, ts, auto=False, params=params)
    raises(ValueError, lambda: s.get_data())


def test_zgrid_line_series():
    xi = [0, 0.2, 0.5, 0.9]
    wn = [1, 2, 3]
    s = ZGridLineSeries(xi, wn, [], [])
    data = s.get_data()
    assert len(data) == 4
    assert all(isinstance(d, dict) for d in data)
    assert np.allclose(list(data[0].keys()), xi)
    assert np.allclose(list(data[1].keys()), wn)
    assert all(len(d) == 0 for d in data[2:])

    tp = [2, 3, 5, 10]
    ts = [3, 7, 9, 11]
    s = ZGridLineSeries(xi, wn, tp, ts)
    data = s.get_data()
    assert np.allclose(list(data[2].keys()), tp)
    assert np.allclose(list(data[3].keys()), ts)

    assert all(k in list(data[0].values())[0].keys()
        for k in ["x1", "x2", "y1", "y2", "label", "lx", "ly"])
    assert all(k in list(data[1].values())[0].keys()
        for k in ["x", "y", "label", "lx", "ly"])
    assert all(k in list(data[2].values())[0].keys()
        for k in ["x", "y", "label", "lx", "ly"])
    assert all(k in list(data[3].values())[0].keys()
        for k in ["x", "y", "label", "lx", "ly"])


def test_zgrid_line_series_interactive():
    a, b, c, d = symbols("a:d")
    params = {a: 0.5, b: 2, c: 0.3, d: 0.8}
    xi = [0.1, 0.2, a]
    wn = [1, b]
    tp = [0.1, 0.2, c]
    ts = [0.3, 0.5, d]
    s = ZGridLineSeries(xi, wn, tp, ts, params=params)
    xi_dict, wn_dict, tp_dict, ts_dict = s.get_data()
    assert np.allclose(list(xi_dict.keys()), [0.1, 0.2, 0.5])
    assert np.allclose(list(wn_dict.keys()), [1, 2])
    assert np.allclose(list(tp_dict.keys()), [0.1, 0.2, 0.3])
    assert np.allclose(list(ts_dict.keys()), [0.3, 0.5, 0.8])


@pytest.mark.skipif(scipy is None, reason="scipy is not installed")
def test_pole_zero_series():
    def do_test(tf):
        s1 = PoleZeroSeries(tf, return_poles=True)
        x, y = s1.get_data()
        assert np.allclose(x, [-2, -0.5, -0.5, -1])
        assert np.allclose(y, [0, 0.8660254, -0.8660254, 0])

        s2 = PoleZeroSeries(tf, return_poles=False)
        x, y = s2.get_data()
        assert np.allclose(x, [0, 0])
        assert np.allclose(y, [1, -1])

    s = symbols("s")
    tf1 = TransferFunction(s**2 + 1, s**4 + 4*s**3 + 6*s**2 + 5*s + 2, s)
    tf2 = ct.TransferFunction([1, 0, 1], [1, 4, 6, 5, 2])
    tf3 = scipy.signal.TransferFunction([1, 0, 1], [1, 4, 6, 5, 2])
    do_test(tf1)
    do_test(tf2)
    do_test(tf3)


@pytest.mark.skipif(ct is None, reason="control is not installed")
def test_pole_zero_series_interactive():
    a, b, c, d, s = symbols("a, b, c, d, s")
    tf1 = TransferFunction(a * s**2 + b, s**4 + c*s**3 + d*s**2 + 5*s + 2, s)
    params = {a: 1, b: 1, c: 4, d: 6}

    s1 = PoleZeroSeries(tf1, params=params, return_poles=True)
    assert s1.is_interactive
    x, y = s1.get_data()
    assert np.allclose(x, [-2, -0.5, -0.5, -1])
    assert np.allclose(y, [0, 0.8660254, -0.8660254, 0])

    s2 = PoleZeroSeries(tf1, params=params, return_poles=False)
    assert s2.is_interactive
    x, y = s2.get_data()
    assert np.allclose(x, [0, 0])
    assert np.allclose(y, [1, -1])

    new_params = {a: 4, b: 1, c: 5, d: 7}
    s1.params = new_params
    s2.params = new_params
    x, y = s1.get_data()
    assert np.allclose(x,
        [-3.26953084208114, -1, -0.365234578959429, -0.365234578959429 ])
    assert np.allclose(y, [0, 0, 0.691601229992822, -0.691601229992822])

    x, y = s2.get_data()
    assert np.allclose(x, [0, 0])
    assert np.allclose(y, [0.5, -0.5])


@pytest.mark.skipif(pn is None, reason="panel is not installed")
def test_params_multi_value_widgets_1():
    # verify that data series are able to deal with widgets returning
    # multiple values

    a, b, c, x = symbols("a:c x")
    range_slider = pn.widgets.RangeSlider(
        value=(-2, 2), start=-5, end=5, step=0.1)
    s = LineOver1DRangeSeries(cos(c * x), (x, a, b), n=10,
        params={
            (a, b): range_slider,
            c: (1, 0, 5)
        })
    # verify that tuples in params.keys() are going to be expanded
    assert len(s.params) == 3
    assert s.params[a] is range_slider
    assert s.params[b] is range_slider
    assert s.params[c] == (1, 0, 5)
    # simulate update event
    new_params = {(a, b): (-3, 4), c: 2}
    s.params = new_params
    assert s.params == {a: -3, b: 4, c: 2}


def test_implicit_2d_series_boolean_and():
    x, y = symbols("x, y")

    cond1 = y + 2*Abs(x) > 0
    cond2 = x > 0
    cond3 = y < 0

    s1 = ImplicitSeries(cond1, (x, -5, 5), (y, -10, 10), adaptive=False)
    assert s1.adaptive is False
    s1.get_data()
    assert s1.adaptive is False

    s2 = ImplicitSeries(cond1, (x, -5, 5), (y, -10, 10), adaptive=True)
    assert s2.adaptive is True
    # because of Abs, the adaptive algorithm is going to fail, so the uniform
    # meshing algorithm takes over
    with warns(
        UserWarning,
<<<<<<< HEAD
        match="Adaptive meshing could not be applied to the expression. Using uniform meshing."
=======
        match="Adaptive meshing could not be applied to the expression, thus uniform meshing will be used."
>>>>>>> 50d0a96b
    ):
        s2.get_data()
    assert s2.adaptive is False

    s3 = ImplicitSeries(cond2, (x, -5, 5), (y, -10, 10), adaptive=False)
    assert s3.adaptive is False
    s3.get_data()
    assert s3.adaptive is False

    s4 = ImplicitSeries(cond2, (x, -5, 5), (y, -10, 10), adaptive=True)
    assert s4.adaptive is True
    s4.get_data()
    assert s4.adaptive is True

    with warns(
        UserWarning,
        match="The provided expression contains Boolean functions."
    ):
        # Because of boolean And, the adaptive algorithm takes over
        s5 = ImplicitSeries(
            cond2 & cond3, (x, -5, 5), (y, -10, 10), adaptive=False)
        assert s5.adaptive is True
        s5.get_data()
        assert s5.adaptive is True

<<<<<<< HEAD
    s6 = ImplicitSeries(cond2 & cond3, (x, -5, 5), (y, -10, 10), adaptive=True)
    assert s6.adaptive is True
    s6.get_data()
    assert s6.adaptive is True

    s7 = ImplicitSeries(cond1 & cond2, (x, -5, 5), (y, -10, 10), adaptive=True)
=======
    with warns(
        UserWarning,
        match="The provided expression contains Boolean functions."
    ):
        s6 = ImplicitSeries(cond2 & cond3, (x, -5, 5), (y, -10, 10), adaptive=True)
        assert s6.adaptive is True
        s6.get_data()
        assert s6.adaptive is True

    with warns(
        UserWarning,
        match="The provided expression contains Boolean functions."
    ):
        s7 = ImplicitSeries(cond1 & cond2, (x, -5, 5), (y, -10, 10), adaptive=True)

>>>>>>> 50d0a96b
    assert s7.adaptive is True
    # because of Abs, the adaptive algorithm is going to fail, so the uniform
    # meshing algorithm takes over
    with warns(
        UserWarning,
<<<<<<< HEAD
        match="Adaptive meshing could not be applied to the expression. Using uniform meshing."
    ):
        s7.get_data()
    assert s7.adaptive is False
=======
        match="Adaptive meshing could not be applied to the expression, thus uniform meshing will be used."
    ):
        s7.get_data()
    assert s7.adaptive is False


def test_validation_kwargs():
    x, y, z = symbols("x, y, z")

    def do_test(warning_checker, wrong_correct_map):
        for warning in warning_checker:
            user_warning = warning.message
            msg = user_warning.args[0]
            for k, v in wrong_correct_map.items():
                assert f"'{k}': did you mean '{v}'?" in msg

    with warns(
        UserWarning,
        match="The following keyword arguments are unused by `LineOver1DRangeSeries`."
    ) as w:
        LineOver1DRangeSeries(cos(x), (x, 0, 2*pi), adative=True)
        do_test(w, {"adative": "name"})

    with warns(
        UserWarning,
        match="The following keyword arguments are unused by `SurfaceOver2DRangeSeries`."
    ) as w:
        SurfaceOver2DRangeSeries(
            cos(x*y), (x, 0, pi), (y, -pi, pi), x_scale="log", yscale="log")
        do_test(w, {"x_scale": "xscale"})

    with warns(
        UserWarning,
        match="The following keyword arguments are unused by `ImplicitSeries`."
    ) as w:
        ImplicitSeries(cos(x*y), (x, 0, pi), (y, -pi, pi), adative=True, dep=2)
        do_test(w, {"adative": "adaptive", "dep": "depth"})

    with warns(
        UserWarning,
        match="The following keyword arguments are unused by `Vector2DSeries`."
    ) as w:
        Vector2DSeries(
            -y, x, (x, 0, pi), (y, -pi, pi),
            adaptive=True, stream_lines=True, scala=False)
        do_test(w, {
            "adaptive": "name",
            "stream_lines": "streamlines",
            "scala": "scalar"
        })

    with warns(
        UserWarning,
        match="The following keyword arguments are unused by `ComplexDomainColoringSeries`."
    ) as w:
        ComplexDomainColoringSeries(cos(z), (z, -2-2j, 2+2j), phase_res=3)
        do_test(w, {"phase_res": "phaseres"})

    with warns(
        UserWarning,
        match="The following keyword arguments are unused by `Geometry2DSeries`."
    ) as w:
        Geometry2DSeries(Polygon((4, 0), 4, n=5), isfilled=True)
        do_test(w, {"isfilled": "is_filled"})


@pytest.mark.parametrize("sum_range, esr1, esr2", [
    ((x, 1, oo), (x, 1, 100), (x, 1, 1000)),
    ((x, -oo, -1), (x, -100, -1), (x, -1000, -1)),
    ((x, -oo, -oo), (x, -100, -100), (x, -1000, -1000))
])
def test_process_sums_1(sum_range, esr1, esr2):
    # verify that Sum containing infinity in its boundary, gets replaced with
    # a Sum with arbitrary big numbers instead.

    expr = Sum(1 / x**y, sum_range)
    s1 = LineOver1DRangeSeries(expr, (y, 2, 10), sum_bound=100, n=10)
    s2 = LineOver1DRangeSeries(expr, (y, 2, 10), sum_bound=1000, n=10)
    assert s1.evaluator.expr.args[-1] == esr1
    assert s2.evaluator.expr.args[-1] == esr2
    xx1, yy1 = s1.get_data()
    xx2, yy2 = s2.get_data()
    assert np.allclose(xx1, xx2)
    assert not np.allclose(yy1, yy2)


def test_process_sums_2():
    # it should also work with parametric expressions

    t, n = symbols("t, n")
    e1 = Sum((-1)**n * t**(2*(n + 1)) / factorial(2*n), (n, 0, oo))
    e2 = Sum((-1)**n * t**(2*(n + 1)) / factorial(2*(n + 1)), (n, 0, oo))
    s1 = Parametric2DLineSeries(e1, e2, (t, 0, 2*pi), sum_bound=10, n=10)
    s2 = Parametric2DLineSeries(e1, e2, (t, 0, 2*pi), sum_bound=100, n=10)
    assert s1.evaluator.expr == Tuple(
        e1.subs(oo, 10), e2.subs(oo, 10))
    assert s2.evaluator.expr == Tuple(
        e1.subs(oo, 100), e2.subs(oo, 100))
    xx1, yy1, pp1 = s1.get_data()
    xx2, yy2, pp2 = s2.get_data()
    assert np.allclose(pp1, pp2)
    assert not np.allclose(xx1, xx2)
    assert not np.allclose(yy1, yy2)


@pytest.mark.filterwarnings("ignore::RuntimeWarning")
def test_evaluate_big_numbers_1():
    # Consider this expression: expr = t**(2 * (n + 1))
    # Once lambdified with NumPy/Scipy or even with SymPy it generates a
    # code like this one: `f = lambda t, n:  t**(2*n + 2)`.
    # Notice the `**` to indicate power. When the function receives numerical
    # values (type float or complex), the evaluation will be performed by
    # Python. If `n` is sufficiently big (n=193 or above), the evaluation fails
    # with OverflowError, regardless of the evaluation module requested by
    # the user.
    # evaluation with lambdiy and Python+Numpy should fail because
    # of OverflowErrors. If modules="sympy" it should succeed, but only
    # because I implemented a custom SymPyPrinter!
    t, n = symbols("t, n")
    expr = t**(2 * (n + 1))

    # sufficiently low upper bound, Numpy should be enough to evaluate each
    # point to a finite number
    for n_val in [5, 100, 192]:
        s = LineOver1DRangeSeries(
            expr.subs(n, n_val), (t, 0, 2*pi), n=10)
        xx, yy = s.get_data()
        assert np.allclose(xx, np.linspace(0, 2*np.pi, 10))
        assert not np.isinf(yy).any()

    # for larger upper bounds, an overflow happens and inf is returned
    for n_val in [193, 875, 900, 1000]:
        s = LineOver1DRangeSeries(
            expr.subs(n, n_val), (t, 0, 2*pi), n=10)
        xx, yy = s.get_data()
        assert np.allclose(xx, np.linspace(0, 2*np.pi, 10))
        # there are inf values because Python went in OverflowError
        assert np.isinf(yy).any()
        # let's check that's the case
        f, = s.evaluator.request_lambda_functions("numpy")
        assert np.isinf(f(xx[-1]))

    # sympy (with the modified printer), should be able to compute finite
    # numbers for every lower bound
    for n_val in [193]:
        s = LineOver1DRangeSeries(
            expr.subs(n, n_val), (t, 0, 2*pi), n=10, modules="sympy")
        xx, yy = s.get_data()
        # there are inf values because, while the evaluation with SymPy succeed
        # in getting numerical value, the conversion to float/complex is unable
        # to deal with such big numbers and goes into OverflowError
        assert np.allclose(xx, np.linspace(0, 2*np.pi, 10))
        assert np.isinf(yy).any()
        # let's check that's the case
        f, = s.evaluator.request_lambda_functions("sympy")
        assert f(xx[-1]).is_finite


@pytest.mark.filterwarnings("ignore::RuntimeWarning")
def test_evaluate_big_numbers_2():
    # similarly to the previous test, the following expressions
    # involves the exponentiation, resulting in too huge numbers
    # to be dealt by Python/Numpy, followed by a division.
    # Evaluating the expressions with SymPy will ultimately produce finite
    # float numbers because of the division by another large number.

    t, n = symbols("t, n")
    e1 = Sum((-1)**n * t**(2*(n + 1)) / factorial(2*n), (n, 0, oo))
    e2 = Sum((-1)**n * t**(2*(n + 1)) / factorial(2*(n + 1)), (n, 0, oo))
    all_finite = lambda x: not (np.isnan(x).any() or np.isinf(x).any())

    # very low upper bound of the sum: numpy should be able to
    # evaluate the series, but the results might be inaccurate
    s1 = Parametric2DLineSeries(
        e1, e2, (t, 0, 2*pi), n=10, sum_bound=5)
    xx1, yy1, pp1 = s1.get_data()
    assert all_finite(xx1)
    assert all_finite(yy1)
    assert np.allclose(pp1, np.linspace(0, 2*np.pi, 10))

    # sufficiently low upper bound of the sum: numpy should be able to
    # evaluate the series, and the results might be much better than before
    s2 = Parametric2DLineSeries(
        e1, e2, (t, 0, 2*pi), n=10, sum_bound=50)
    xx2, yy2, pp2 = s2.get_data()
    assert all_finite(xx2)
    assert all_finite(yy2)
    assert np.allclose(pp1, pp2)
    assert not np.allclose(xx1, xx2)
    assert not np.allclose(yy1, yy2)

    # high upper bound of the sum: numpy will fail to evaluate it because of
    # OverflowError, but sympy (with the custom printer) should be able to
    # evaluate the series, and the results might be much better than before
    s3 = Parametric2DLineSeries(
        e1, e2, (t, 0, 2*pi), n=10, sum_bound=1000)
    xx3, yy3, pp3 = s3.get_data()
    assert not all_finite(xx3)
    assert not all_finite(yy3)
    assert np.allclose(pp1, pp3)

    s4 = Parametric2DLineSeries(
        e1, e2, (t, 0, 2*pi), n=10, sum_bound=1000, modules="sympy")
    xx4, yy4, pp4 = s4.get_data()
    assert all_finite(xx4)
    assert all_finite(yy4)
    assert np.allclose(pp1, pp4)
    assert np.allclose(xx2, xx4)
    assert np.allclose(yy2, yy4)


def test_ComplexDomainColoringSeries_cast_to_float():
    # verify that instances of NumberSymbol get cast to float

    z = symbols("z")
    s = ComplexDomainColoringSeries(z, (z, -2-2j, 2+2j), phaseoffset=pi)
    assert isinstance(s.phaseoffset, float) and np.isclose(s.phaseoffset, np.pi)
>>>>>>> 50d0a96b
<|MERGE_RESOLUTION|>--- conflicted
+++ resolved
@@ -4725,11 +4725,7 @@
     # meshing algorithm takes over
     with warns(
         UserWarning,
-<<<<<<< HEAD
-        match="Adaptive meshing could not be applied to the expression. Using uniform meshing."
-=======
         match="Adaptive meshing could not be applied to the expression, thus uniform meshing will be used."
->>>>>>> 50d0a96b
     ):
         s2.get_data()
     assert s2.adaptive is False
@@ -4755,14 +4751,6 @@
         s5.get_data()
         assert s5.adaptive is True
 
-<<<<<<< HEAD
-    s6 = ImplicitSeries(cond2 & cond3, (x, -5, 5), (y, -10, 10), adaptive=True)
-    assert s6.adaptive is True
-    s6.get_data()
-    assert s6.adaptive is True
-
-    s7 = ImplicitSeries(cond1 & cond2, (x, -5, 5), (y, -10, 10), adaptive=True)
-=======
     with warns(
         UserWarning,
         match="The provided expression contains Boolean functions."
@@ -4778,18 +4766,11 @@
     ):
         s7 = ImplicitSeries(cond1 & cond2, (x, -5, 5), (y, -10, 10), adaptive=True)
 
->>>>>>> 50d0a96b
     assert s7.adaptive is True
     # because of Abs, the adaptive algorithm is going to fail, so the uniform
     # meshing algorithm takes over
     with warns(
         UserWarning,
-<<<<<<< HEAD
-        match="Adaptive meshing could not be applied to the expression. Using uniform meshing."
-    ):
-        s7.get_data()
-    assert s7.adaptive is False
-=======
         match="Adaptive meshing could not be applied to the expression, thus uniform meshing will be used."
     ):
         s7.get_data()
@@ -5006,5 +4987,4 @@
 
     z = symbols("z")
     s = ComplexDomainColoringSeries(z, (z, -2-2j, 2+2j), phaseoffset=pi)
-    assert isinstance(s.phaseoffset, float) and np.isclose(s.phaseoffset, np.pi)
->>>>>>> 50d0a96b
+    assert isinstance(s.phaseoffset, float) and np.isclose(s.phaseoffset, np.pi)